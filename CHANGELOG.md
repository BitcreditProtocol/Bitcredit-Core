--- conflicted
+++ resolved
@@ -1,10 +1,12 @@
-<<<<<<< HEAD
-# 0.4.14
-=======
+# 0.5.1
+
+* Use one Nostr client for multiple identities
+* Handshake - share back without contacts
+* Multi-Relay Support
+
 # 0.5.0
 
 * Stabilise Identity Proof Implementation
->>>>>>> b16d144c
 
 # 0.4.13
 
