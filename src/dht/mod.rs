--- conflicted
+++ resolved
@@ -179,20 +179,8 @@
     identity_store: Arc<dyn IdentityStoreApi>,
     file_upload_store: Arc<dyn FileUploadStoreApi>,
 ) -> Result<(Client, Receiver<Event>, EventLoop)> {
-<<<<<<< HEAD
     let keys = identity_store.get_or_create_key_pair().await?;
     let local_public_key = keys.get_libp2p_keys()?;
-=======
-    if !identity_store.libp2p_credentials_exist().await {
-        let keys = BcrKeys::new();
-        let p2p_keys = keys.get_libp2p_keys()?;
-        let node_id = p2p_keys.public().to_peer_id();
-        identity_store.save_node_id(&node_id).await?;
-        identity_store.save_key_pair(&keys).await?;
-    }
-
-    let local_public_key = identity_store.get_key_pair().await?.get_libp2p_keys()?;
->>>>>>> 3ec16304
     let local_node_id = identity_store.get_node_id().await?;
     info!("Local node id: {local_node_id:?}");
 
