#![feature(proc_macro_hygiene, decl_macro)]

use std::path::Path;
use std::str::FromStr;

use bitcoin::secp256k1::Scalar;
use chrono::{Days, Utc};
use libp2p::PeerId;
use rocket::fairing::{Fairing, Info, Kind};
use rocket::form::Form;
use rocket::http::{Header, Status};
use rocket::serde::json::Json;
use rocket::{Request, Response, State};
use rocket_dyn_templates::{context, handlebars, Template};

use crate::blockchain::{Chain, ChainToReturn, GossipsubEvent, GossipsubEventId, OperationCode};
use crate::constants::{BILLS_FOLDER_PATH, BILL_VALIDITY_PERIOD, IDENTITY_FILE_PATH, USEDNET};
use crate::dht::network::Client;
use crate::{
    accept_bill, add_in_contacts_map, api, blockchain, change_contact_data_from_dht,
    change_contact_name_from_contacts_map, create_whole_identity, delete_from_contacts_map,
<<<<<<< HEAD
    endorse_bitcredit_bill, get_bills, get_contact_from_map, get_contacts_vec, get_whole_identity,
    issue_new_bill, issue_new_bill_drawer_is_drawee, issue_new_bill_drawer_is_payee,
    read_bill_from_file, read_contacts_map, read_identity_from_file, read_peer_id_from_file,
    request_acceptance, request_pay, write_identity_to_file, AcceptBitcreditBillForm, BitcreditBill, BitcreditBillForm,
=======
    endorse_bitcredit_bill, get_bills, get_bills_for_list, get_contact_from_map, get_contacts_vec,
    get_whole_identity, issue_new_bill, issue_new_bill_drawer_is_drawee,
    issue_new_bill_drawer_is_payee, read_bill_from_file, read_contacts_map,
    read_identity_from_file, read_peer_id_from_file, request_acceptance, request_pay,
    AcceptBitcreditBillForm, BitcreditBill, BitcreditBillForList, BitcreditBillForm,
>>>>>>> 5ec605fc
    BitcreditBillToReturn, Contact, DeleteContactForm, EditContactForm, EndorseBitcreditBillForm,
    Identity, IdentityForm, IdentityPublicData, IdentityWithAll, NewContactForm, NodeId,
    RequestToAcceptBitcreditBillForm, RequestToPayBitcreditBillForm,
};

use self::handlebars::{Handlebars, JsonRender};

#[get("/")]
pub async fn start() -> Template {
    if !Path::new(IDENTITY_FILE_PATH).exists() {
        Template::render("hbs/create_identity", context! {})
    } else {
        let bills = get_bills();
        let identity: IdentityWithAll = get_whole_identity();

        Template::render(
            "hbs/home",
            context! {
                identity: Some(identity.identity),
                bills: bills,
            },
        )
    }
}

#[get("/")]
pub async fn exit() {
    std::process::exit(0x0100);
}

#[get("/")]
pub async fn info() -> Template {
    Template::render("hbs/info", context! {})
}

#[get("/")]
pub async fn get_identity() -> Template {
    if !Path::new(IDENTITY_FILE_PATH).exists() {
        Template::render("hbs/create_identity", context! {})
    } else {
        let identity: IdentityWithAll = get_whole_identity();
        let peer_id = identity.peer_id.to_string();
        let usednet = USEDNET.to_string();

        Template::render(
            "hbs/identity",
            context! {
                peer_id: peer_id,
                identity: Some(identity.identity),
                usednet: usednet,
            },
        )
    }
}

#[get("/return")]
pub async fn return_identity() -> Json<Identity> {
    let my_identity;
    if !Path::new(IDENTITY_FILE_PATH).exists() {
        let identity = Identity::new_empty();
        my_identity = identity;
    } else {
        let identity: IdentityWithAll = get_whole_identity();
        my_identity = identity.identity;
    }
    Json(my_identity)
}

#[get("/peer_id/return")]
pub async fn return_peer_id() -> Json<NodeId> {
    let peer_id: PeerId = read_peer_id_from_file();
    let node_id = NodeId::new(peer_id.to_string());
    Json(node_id)
}

#[get("/return")]
pub async fn return_contacts() -> Json<Vec<Contact>> {
    let contacts: Vec<Contact> = get_contacts_vec();
    Json(contacts)
}

#[get("/return")]
pub async fn return_bills_list() -> Json<Vec<BitcreditBillForList>> {
    let bills: Vec<BitcreditBillForList> = get_bills_for_list();
    Json(bills)
}

#[post("/create", data = "<identity_form>")]
pub async fn create_identity(identity_form: Form<IdentityForm>, state: &State<Client>) -> Status {
    println!("Create identity");
    let identity: IdentityForm = identity_form.into_inner();
    create_whole_identity(
        identity.name,
        identity.company,
        identity.date_of_birth,
        identity.city_of_birth,
        identity.country_of_birth,
        identity.email,
        identity.postal_address,
    );

    let mut client = state.inner().clone();
    let identity: IdentityWithAll = get_whole_identity();
    let bills = get_bills();
    client.put_identity_public_data_in_dht().await;

    Status::Ok
}

#[post("/change", data = "<identity_form>")]
pub async fn change_identity(identity_form: Form<IdentityForm>, state: &State<Client>) -> Status {
    println!("Change identity");
    
    let mut my_identity: Identity;
    if !Path::new(IDENTITY_FILE_PATH).exists() {
        return Status::NotAcceptable;
    } else {
        my_identity = read_identity_from_file();
    }

    let identity_form: IdentityForm = identity_form.into_inner();
    let mut identity_changes: Identity = Identity::new_empty();
    identity_changes.name = identity_form.name;
    identity_changes.company = identity_form.company;
    identity_changes.email = identity_form.email;
    identity_changes.postal_address = identity_form.postal_address;
    
    my_identity.update_from(&identity_changes);        
    write_identity_to_file(&my_identity);
    let mut client = state.inner().clone();
    client.put_identity_public_data_in_dht().await;

    Status::Ok
}

#[get("/")]
pub async fn bills_list() -> Template {
    if !Path::new(IDENTITY_FILE_PATH).exists() {
        Template::render("hbs/create_identity", context! {})
    } else {
        let bills = get_bills();

        Template::render(
            "hbs/bills_list",
            context! {
                bills: bills,
            },
        )
    }
}

#[get("/history/<id>")]
pub async fn get_bill_history(id: String) -> Template {
    if !Path::new(IDENTITY_FILE_PATH).exists() {
        Template::render("hbs/create_identity", context! {})
    } else if Path::new((BILLS_FOLDER_PATH.to_string() + "/" + &id + ".json").as_str()).exists() {
        let mut bill: BitcreditBill = read_bill_from_file(&id);
        let chain = Chain::read_chain_from_file(&bill.name);
        let history = chain.get_bill_history();

        let address_to_pay = get_address_to_pay(bill.clone());
        let info_about_address =
            api::AddressInfo::get_testnet_address_info(address_to_pay.clone()).await;
        let chain_received_summ = info_about_address.chain_stats.funded_txo_sum;
        let chain_spent_summ = info_about_address.chain_stats.spent_txo_sum;
        let chain_summ = chain_received_summ + chain_spent_summ;
        let mempool_received_summ = info_about_address.mempool_stats.funded_txo_sum;
        let mempool_spent_summ = info_about_address.mempool_stats.spent_txo_sum;
        let mempool_summ = mempool_received_summ + mempool_spent_summ;

        Template::render(
            "hbs/bill_history",
            context! {
                bill: Some(bill),
                history: history,
                chain_summ: chain_summ,
                mempool_summ: mempool_summ,
                address_to_pay: address_to_pay,
            },
        )
    } else {
        let bills = get_bills();
        let identity: IdentityWithAll = get_whole_identity();
        let peer_id = read_peer_id_from_file().to_string();

        Template::render(
            "hbs/home",
            context! {
                peer_id: Some(peer_id),
                identity: Some(identity.identity),
                bills: bills,
            },
        )
    }
}

#[get("/blockchain/<id>")]
pub async fn get_bill_chain(id: String) -> Template {
    if !Path::new(IDENTITY_FILE_PATH).exists() {
        Template::render("hbs/create_identity", context! {})
    } else if Path::new((BILLS_FOLDER_PATH.to_string() + "/" + &id + ".json").as_str()).exists() {
        let mut bill: BitcreditBill = read_bill_from_file(&id);
        let chain = Chain::read_chain_from_file(&bill.name);
        Template::render(
            "hbs/bill_chain",
            context! {
                bill: Some(bill),
                chain: chain,
            },
        )
    } else {
        let bills = get_bills();
        let identity: IdentityWithAll = get_whole_identity();
        let peer_id = read_peer_id_from_file().to_string();

        Template::render(
            "hbs/home",
            context! {
                peer_id: Some(peer_id),
                identity: Some(identity.identity),
                bills: bills,
            },
        )
    }
}

#[get("/<id>/block/<block_id>")]
pub async fn get_block(id: String, block_id: u64) -> Template {
    if !Path::new(IDENTITY_FILE_PATH).exists() {
        Template::render("hbs/create_identity", context! {})
    } else if Path::new((BILLS_FOLDER_PATH.to_string() + "/" + &id + ".json").as_str()).exists() {
        let mut bill: BitcreditBill = read_bill_from_file(&id);
        let chain = Chain::read_chain_from_file(&bill.name);
        let block = chain.get_block_by_id(block_id);
        Template::render(
            "hbs/block",
            context! {
                bill: Some(bill),
                block: block,
            },
        )
    } else {
        let bills = get_bills();
        let identity: IdentityWithAll = get_whole_identity();
        let peer_id = read_peer_id_from_file().to_string();

        Template::render(
            "hbs/home",
            context! {
                peer_id: Some(peer_id),
                identity: Some(identity.identity),
                bills: bills,
            },
        )
    }
}

#[get("/return/basic/<id>")]
pub async fn return_basic_bill(id: String) -> Json<BitcreditBill> {
    let bill: BitcreditBill = read_bill_from_file(&id);
    Json(bill)
}

#[get("/chain/return/<id>")]
pub async fn return_chain_of_blocks(id: String) -> Json<Chain> {
    let chain = Chain::read_chain_from_file(&id);
    Json(chain)
}

#[get("/return")]
pub async fn return_operation_codes() -> Json<Vec<OperationCode>> {
    Json(OperationCode::get_all_operation_codes())
}

#[get("/return/<id>")]
pub async fn return_bill(id: String) -> Json<BitcreditBillToReturn> {
    let identity: IdentityWithAll = get_whole_identity();
    let bill: BitcreditBill = read_bill_from_file(&id);
    let chain = Chain::read_chain_from_file(&bill.name);
    let drawer = chain.get_drawer();
    let chain_to_return = ChainToReturn::new(chain.clone());
    let endorsed = chain.exist_block_with_operation_code(blockchain::OperationCode::Endorse);
    let accepted = chain.exist_block_with_operation_code(blockchain::OperationCode::Accept);
    let mut requested_to_pay =
        chain.exist_block_with_operation_code(blockchain::OperationCode::RequestToPay);
    let mut requested_to_accept =
        chain.exist_block_with_operation_code(blockchain::OperationCode::RequestToAccept);
    let address_to_pay = get_address_to_pay(bill.clone());
    let check_if_already_paid =
        check_if_paid(address_to_pay.clone(), bill.amount_numbers.clone()).await;
    let payed = check_if_already_paid.0;
    let mut number_of_confirmations: u64 = 0;
    let mut pending = false;
    if payed && check_if_already_paid.1.eq(&0) {
        pending = true;
    } else if payed && !check_if_already_paid.1.eq(&0) {
        let transaction = api::get_transactions_testet(address_to_pay.clone()).await;
        let txid = api::Txid::get_first_transaction(transaction.clone()).await;
        let height = api::get_testnet_last_block_height().await;
        number_of_confirmations = height - txid.status.block_height + 1;
    }
    let address_to_pay = get_address_to_pay(bill.clone());
    let message: String = format!("Payment in relation to a bill {}", bill.name.clone());
    let link_to_pay =
        generate_link_to_pay(address_to_pay.clone(), bill.amount_numbers.clone(), message).await;
    let mut pr_key_bill = String::new();
    if !endorsed.clone()
        && bill
            .payee
            .bitcoin_public_key
            .clone()
            .eq(&identity.identity.bitcoin_public_key)
    {
        pr_key_bill = get_current_payee_private_key(identity.identity.clone(), bill.clone());
    } else if endorsed
        && bill
            .endorsee
            .bitcoin_public_key
            .eq(&identity.identity.bitcoin_public_key)
    {
        pr_key_bill = get_current_payee_private_key(identity.identity.clone(), bill.clone());
    }

    let full_bill = BitcreditBillToReturn {
        name: bill.name,
        to_payee: bill.to_payee,
        bill_jurisdiction: bill.bill_jurisdiction,
        timestamp_at_drawing: bill.timestamp_at_drawing,
        drawee: bill.drawee,
        drawer: drawer,
        payee: bill.payee,
        endorsee: bill.endorsee,
        place_of_drawing: bill.place_of_drawing,
        currency_code: bill.currency_code,
        amount_numbers: bill.amount_numbers,
        amounts_letters: bill.amounts_letters,
        maturity_date: bill.maturity_date,
        date_of_issue: bill.date_of_issue,
        compounding_interest_rate: bill.compounding_interest_rate,
        type_of_interest_calculation: bill.type_of_interest_calculation,
        place_of_payment: bill.place_of_payment,
        public_key: bill.public_key,
        private_key: bill.private_key,
        language: bill.language,
        accepted,
        endorsed,
        requested_to_pay,
        requested_to_accept,
        payed,
        link_to_pay,
        address_to_pay,
        pr_key_bill,
        number_of_confirmations,
        pending,
        chain_of_blocks: chain_to_return,
    };
    Json(full_bill)
}

#[get("/<id>")]
pub async fn get_bill(id: String) -> Template {
    if !Path::new(IDENTITY_FILE_PATH).exists() {
        Template::render("hbs/create_identity", context! {})
    } else if Path::new((BILLS_FOLDER_PATH.to_string() + "/" + &id + ".json").as_str()).exists() {
        let mut bill: BitcreditBill = read_bill_from_file(&id);
        let chain = Chain::read_chain_from_file(&bill.name);
        let endorsed = chain.exist_block_with_operation_code(blockchain::OperationCode::Endorse);
        let last_block = chain.get_latest_block().clone();
        let operation_code = last_block.operation_code;
        let identity: IdentityWithAll = get_whole_identity();
        let accepted = chain.exist_block_with_operation_code(blockchain::OperationCode::Accept);
        let payee = bill.payee.clone();
        let local_peer_id = identity.peer_id.to_string().clone();
        let drawer_from_bill = bill.drawer.clone();
        let drawee_from_bill = bill.drawee.clone();
        let amount = bill.amount_numbers.clone();
        let payee_public_key = bill.payee.bitcoin_public_key.clone();
        let mut address_to_pay = String::new();
        let mut link_to_pay = String::new();
        let mut pr_key_bill = String::new();
        let mut payed: bool = false;
        let mut number_of_confirmations: u64 = 0;
        let usednet = USEDNET.to_string();
        let mut pending = String::new();
        let mut requested_to_pay =
            chain.exist_block_with_operation_code(blockchain::OperationCode::RequestToPay);
        let mut requested_to_accept =
            chain.exist_block_with_operation_code(blockchain::OperationCode::RequestToAccept);

        address_to_pay = get_address_to_pay(bill.clone());
        let message: String = format!("Payment in relation to a bill {}", bill.name.clone());
        link_to_pay = generate_link_to_pay(address_to_pay.clone(), amount, message).await;
        let check_if_already_paid = check_if_paid(address_to_pay.clone(), amount).await;
        payed = check_if_already_paid.0;
        if payed && check_if_already_paid.1.eq(&0) {
            pending = "Pending".to_string();
        } else if payed && !check_if_already_paid.1.eq(&0) {
            let transaction = api::get_transactions_testet(address_to_pay.clone()).await;
            let txid = api::Txid::get_first_transaction(transaction.clone()).await;
            let height = api::get_testnet_last_block_height().await;
            number_of_confirmations = height - txid.status.block_height + 1;
        }
        if !endorsed.clone() && payee_public_key.eq(&identity.identity.bitcoin_public_key)
        // && !payee.peer_id.eq(&drawee_from_bill.peer_id)
        {
            pr_key_bill = get_current_payee_private_key(identity.identity.clone(), bill.clone());
        } else if endorsed
            && bill
                .endorsee
                .bitcoin_public_key
                .eq(&identity.identity.bitcoin_public_key)
        {
            pr_key_bill = get_current_payee_private_key(identity.identity.clone(), bill.clone());
        }

        // if payed {
        //     bill.payee = bill.drawee.clone();
        // }

        Template::render(
            "hbs/bill",
            context! {
                codes: blockchain::OperationCode::get_all_operation_codes(),
                operation_code: operation_code,
                peer_id: local_peer_id,
                bill: Some(bill),
                identity: Some(identity.identity),
                accepted: accepted,
                payed: payed,
                requested_to_pay: requested_to_pay,
                requested_to_accept: requested_to_accept,
                address_to_pay: address_to_pay,
                pr_key_bill: pr_key_bill,
                usednet: usednet,
                endorsed: endorsed,
                pending: pending,
                number_of_confirmations: number_of_confirmations,
                link_to_pay: link_to_pay,
            },
        )
    } else {
        //todo: add for this block of code some function
        let bills = get_bills();
        let identity: IdentityWithAll = get_whole_identity();
        let peer_id = read_peer_id_from_file().to_string();

        Template::render(
            "hbs/home",
            context! {
                peer_id: Some(peer_id),
                identity: Some(identity.identity),
                bills: bills,
            },
        )
    }
}

async fn generate_link_to_pay(address: String, amount: u64, message: String) -> String {
    //todo check what net we used
    let link = format!("bitcoin:{}?amount={}&message={}", address, amount, message);
    link
}

async fn check_if_paid(address: String, amount: u64) -> (bool, u64) {
    //todo check what net we used
    let info_about_address = api::AddressInfo::get_testnet_address_info(address.clone()).await;
    let received_summ = info_about_address.chain_stats.funded_txo_sum;
    let spent_summ = info_about_address.chain_stats.spent_txo_sum;
    let received_summ_mempool = info_about_address.mempool_stats.funded_txo_sum;
    let spent_summ_mempool = info_about_address.mempool_stats.spent_txo_sum;
    return if amount.eq(&(received_summ + spent_summ + received_summ_mempool + spent_summ_mempool))
    {
        (true, received_summ.clone())
    } else {
        (false, 0)
    };
}

fn get_address_to_pay(bill: BitcreditBill) -> String {
    let public_key_bill = bitcoin::PublicKey::from_str(&bill.public_key).unwrap();

    let mut person_to_pay = bill.payee.clone();

    if !bill.endorsee.name.is_empty() {
        person_to_pay = bill.endorsee.clone();
    }

    let public_key_holder = person_to_pay.bitcoin_public_key;
    let public_key_bill_holder = bitcoin::PublicKey::from_str(&public_key_holder).unwrap();

    let public_key_bill = public_key_bill
        .inner
        .combine(&public_key_bill_holder.inner)
        .unwrap();
    let pub_key_bill = bitcoin::PublicKey::new(public_key_bill);
    let address_to_pay = bitcoin::Address::p2pkh(&pub_key_bill, USEDNET).to_string();

    address_to_pay
}

fn get_current_payee_private_key(identity: Identity, bill: BitcreditBill) -> String {
    let private_key_bill = bitcoin::PrivateKey::from_str(&bill.private_key).unwrap();

    let private_key_bill_holder =
        bitcoin::PrivateKey::from_str(&identity.bitcoin_private_key).unwrap();

    let privat_key_bill = private_key_bill
        .inner
        .add_tweak(&Scalar::from(private_key_bill_holder.inner.clone()))
        .unwrap();
    let pr_key_bill = bitcoin::PrivateKey::new(privat_key_bill, USEDNET).to_string();

    pr_key_bill
}

#[get("/dht")]
pub async fn search_bill(state: &State<Client>) -> Status {
    if !Path::new(IDENTITY_FILE_PATH).exists() {
        Status::NotAcceptable
    } else {
        let mut client = state.inner().clone();
        let local_peer_id = read_peer_id_from_file();
        client.check_new_bills(local_peer_id.to_string()).await;

        Status::Ok
    }
}

#[post("/issue", data = "<bill_form>")]
pub async fn issue_bill(state: &State<Client>, bill_form: Form<BitcreditBillForm>) -> Status {
    if !Path::new(IDENTITY_FILE_PATH).exists() {
        Status::NotAcceptable
    } else {
        let mut status: Status = Status::Ok;

        let form_bill = bill_form.into_inner();
        let drawer = get_whole_identity();
        let mut client = state.inner().clone();
        let timestamp = api::TimeApi::get_atomic_time().await.timestamp;
        let mut bill = BitcreditBill::new_empty();

        if form_bill.drawer_is_payee {
            let public_data_drawee =
                get_identity_public_data(form_bill.drawee_name, client.clone()).await;

            if !public_data_drawee.name.is_empty() {
                bill = issue_new_bill_drawer_is_payee(
                    form_bill.bill_jurisdiction,
                    form_bill.place_of_drawing,
                    form_bill.amount_numbers,
                    form_bill.place_of_payment,
                    form_bill.maturity_date,
                    drawer.clone(),
                    form_bill.language,
                    public_data_drawee,
                    timestamp,
                );
            } else {
                status = Status::NotAcceptable
            }
        } else if form_bill.drawer_is_drawee {
            let public_data_payee =
                get_identity_public_data(form_bill.payee_name, client.clone()).await;

            if !public_data_payee.name.is_empty() {
                bill = issue_new_bill_drawer_is_drawee(
                    form_bill.bill_jurisdiction,
                    form_bill.place_of_drawing,
                    form_bill.amount_numbers,
                    form_bill.place_of_payment,
                    form_bill.maturity_date,
                    drawer.clone(),
                    form_bill.language,
                    public_data_payee,
                    timestamp,
                );
            } else {
                status = Status::NotAcceptable
            }
        } else {
            let public_data_drawee =
                get_identity_public_data(form_bill.drawee_name, client.clone()).await;

            let public_data_payee =
                get_identity_public_data(form_bill.payee_name, client.clone()).await;

            if !public_data_payee.name.is_empty() && !public_data_drawee.name.is_empty() {
                bill = issue_new_bill(
                    form_bill.bill_jurisdiction,
                    form_bill.place_of_drawing,
                    form_bill.amount_numbers,
                    form_bill.place_of_payment,
                    form_bill.maturity_date,
                    drawer.clone(),
                    form_bill.language,
                    public_data_drawee,
                    public_data_payee,
                    timestamp,
                );
            } else {
                status = Status::NotAcceptable
            }
        }

        if status.eq(&Status::Ok) {
            let mut nodes: Vec<String> = Vec::new();
            let my_peer_id = drawer.peer_id.to_string().clone();
            nodes.push(my_peer_id.to_string());
            nodes.push(bill.drawee.peer_id.clone());
            nodes.push(bill.payee.peer_id.clone());

            for node in nodes {
                if !node.is_empty() {
                    println!("Add {} for node {}", &bill.name, &node);
                    client.add_bill_to_dht_for_node(&bill.name, &node).await;
                }
            }

            client.subscribe_to_topic(bill.name.clone()).await;

            client.put(&bill.name).await;

            if form_bill.drawer_is_drawee {
                let timestamp = api::TimeApi::get_atomic_time().await.timestamp;

                let correct = accept_bill(&bill.name, timestamp);

                if correct {
                    let chain: Chain = Chain::read_chain_from_file(&bill.name);
                    let block = chain.get_latest_block();

                    let block_bytes = serde_json::to_vec(block).expect("Error serializing block");
                    let event = GossipsubEvent::new(GossipsubEventId::Block, block_bytes);
                    let message = event.to_byte_array();

                    client
                        .add_message_to_topic(message, bill.name.clone())
                        .await;
                }
            }
        }

        return status;
    }
}

#[get("/")]
pub async fn new_two_party_bill_drawer_is_payee() -> Template {
    if !Path::new(IDENTITY_FILE_PATH).exists() {
        Template::render("hbs/create_identity", context! {})
    } else {
        let identity: IdentityWithAll = get_whole_identity();
        let utc = Utc::now();
        let date_of_issue = utc.naive_local().date().to_string();
        let maturity_date = utc
            .checked_add_days(Days::new(BILL_VALIDITY_PERIOD))
            .unwrap()
            .naive_local()
            .date()
            .to_string();

        Template::render(
            "hbs/new_two_party_bill_drawer_is_payee",
            context! {
                identity: Some(identity.identity),
                date_of_issue: date_of_issue,
                maturity_date: maturity_date,
            },
        )
    }
}

#[get("/")]
pub async fn new_two_party_bill_drawer_is_drawee() -> Template {
    if !Path::new(IDENTITY_FILE_PATH).exists() {
        Template::render("hbs/create_identity", context! {})
    } else {
        let identity: IdentityWithAll = get_whole_identity();
        let utc = Utc::now();
        let date_of_issue = utc.naive_local().date().to_string();
        let maturity_date = utc
            .checked_add_days(Days::new(BILL_VALIDITY_PERIOD))
            .unwrap()
            .naive_local()
            .date()
            .to_string();

        Template::render(
            "hbs/new_two_party_bill_drawer_is_drawee",
            context! {
                identity: Some(identity.identity),
                date_of_issue: date_of_issue,
                maturity_date: maturity_date,
            },
        )
    }
}

pub async fn get_identity_public_data(
    identity_real_name: String,
    mut client: Client,
) -> IdentityPublicData {
    let mut identity = get_contact_from_map(&identity_real_name);

    let mut identity_public_data = client
        .get_identity_public_data_from_dht(identity.peer_id.clone())
        .await;

    if !identity_public_data.name.is_empty() {
        change_contact_data_from_dht(
            identity_real_name,
            identity_public_data.clone(),
            identity.clone(),
        );
        identity = identity_public_data;
    }

    identity
}

#[post("/endorse", data = "<endorse_bill_form>")]
pub async fn endorse_bill(
    state: &State<Client>,
    endorse_bill_form: Form<EndorseBitcreditBillForm>,
) -> Status {
    if !Path::new(IDENTITY_FILE_PATH).exists() {
        Status::NotAcceptable
    } else {
        let mut client = state.inner().clone();

        let public_data_endorsee =
            get_identity_public_data(endorse_bill_form.endorsee.clone(), client.clone()).await;

        if !public_data_endorsee.name.is_empty() {
            let timestamp = api::TimeApi::get_atomic_time().await.timestamp;

            let correct = endorse_bitcredit_bill(
                &endorse_bill_form.bill_name,
                public_data_endorsee.clone(),
                timestamp,
            );

            if correct {
                let chain: Chain = Chain::read_chain_from_file(&endorse_bill_form.bill_name);
                let block = chain.get_latest_block();

                let block_bytes = serde_json::to_vec(block).expect("Error serializing block");
                let event = GossipsubEvent::new(GossipsubEventId::Block, block_bytes);
                let message = event.to_byte_array();

                client
                    .add_message_to_topic(message, endorse_bill_form.bill_name.clone())
                    .await;

                client
                    .add_bill_to_dht_for_node(
                        &endorse_bill_form.bill_name,
                        &public_data_endorsee.peer_id.to_string().clone(),
                    )
                    .await;
            }

            let bills = get_bills();
            let identity: Identity = read_identity_from_file();

            Status::Ok
        } else {
            Status::NotAcceptable
        }
    }
}

#[post("/request_to_pay", data = "<request_to_pay_bill_form>")]
pub async fn request_to_pay_bill(
    state: &State<Client>,
    request_to_pay_bill_form: Form<RequestToPayBitcreditBillForm>,
) -> Status {
    if !Path::new(IDENTITY_FILE_PATH).exists() {
        Status::NotAcceptable
    } else {
        let mut client = state.inner().clone();

        let timestamp = api::TimeApi::get_atomic_time().await.timestamp;

        let correct = request_pay(&request_to_pay_bill_form.bill_name, timestamp);

        if correct {
            let chain: Chain = Chain::read_chain_from_file(&request_to_pay_bill_form.bill_name);
            let block = chain.get_latest_block();

            let block_bytes = serde_json::to_vec(block).expect("Error serializing block");
            let event = GossipsubEvent::new(GossipsubEventId::Block, block_bytes);
            let message = event.to_byte_array();

            client
                .add_message_to_topic(message, request_to_pay_bill_form.bill_name.clone())
                .await;
        }
        Status::Ok
    }
}

#[post("/request_to_accept", data = "<request_to_accept_bill_form>")]
pub async fn request_to_accept_bill(
    state: &State<Client>,
    request_to_accept_bill_form: Form<RequestToAcceptBitcreditBillForm>,
) -> Status {
    if !Path::new(IDENTITY_FILE_PATH).exists() {
        Status::NotAcceptable
    } else {
        let mut client = state.inner().clone();

        let timestamp = api::TimeApi::get_atomic_time().await.timestamp;

        let correct = request_acceptance(&request_to_accept_bill_form.bill_name, timestamp);

        if correct {
            let chain: Chain = Chain::read_chain_from_file(&request_to_accept_bill_form.bill_name);
            let block = chain.get_latest_block();

            let block_bytes = serde_json::to_vec(block).expect("Error serializing block");
            let event = GossipsubEvent::new(GossipsubEventId::Block, block_bytes);
            let message = event.to_byte_array();

            client
                .add_message_to_topic(message, request_to_accept_bill_form.bill_name.clone())
                .await;
        }
        Status::Ok
    }
}

#[post("/accept", data = "<accept_bill_form>")]
pub async fn accept_bill_form(
    state: &State<Client>,
    accept_bill_form: Form<AcceptBitcreditBillForm>,
) -> Status {
    if !Path::new(IDENTITY_FILE_PATH).exists() {
        Status::NotAcceptable
    } else {
        let mut client = state.inner().clone();

        let timestamp = api::TimeApi::get_atomic_time().await.timestamp;

        let correct = accept_bill(&accept_bill_form.bill_name, timestamp);

        if correct {
            let chain: Chain = Chain::read_chain_from_file(&accept_bill_form.bill_name);
            let block = chain.get_latest_block();

            let block_bytes = serde_json::to_vec(block).expect("Error serializing block");
            let event = GossipsubEvent::new(GossipsubEventId::Block, block_bytes);
            let message = event.to_byte_array();

            client
                .add_message_to_topic(message, accept_bill_form.bill_name.clone())
                .await;
        }
        Status::Ok
    }
}

#[get("/add")]
pub async fn add_contact() -> Template {
    if !Path::new(IDENTITY_FILE_PATH).exists() {
        Template::render("hbs/create_identity", context! {})
    } else {
        Template::render("hbs/new_contact", context! {})
    }
}

#[post("/remove", data = "<remove_contact_form>")]
pub async fn remove_contact(remove_contact_form: Form<DeleteContactForm>) -> Status {
    if !Path::new(IDENTITY_FILE_PATH).exists() {
        Status::NotAcceptable
    } else {
        delete_from_contacts_map(remove_contact_form.name.clone());

        Status::Ok
    }
}

#[post("/new", data = "<new_contact_form>")]
pub async fn new_contact(
    state: &State<Client>,
    new_contact_form: Form<NewContactForm>,
) -> Result<Json<Vec<Contact>>, Status> {
    if !Path::new(IDENTITY_FILE_PATH).exists() {
        Err(Status::NotAcceptable)
    } else {
        add_in_contacts_map(
            new_contact_form.name.clone(),
            new_contact_form.node_id.clone(),
            state.inner().clone(),
        )
        .await;

        Ok(Json(get_contacts_vec()))
    }
}

#[post("/edit", data = "<edit_contact_form>")]
pub async fn edit_contact(
    edit_contact_form: Form<EditContactForm>,
) -> Result<Json<Vec<Contact>>, Status> {
    if !Path::new(IDENTITY_FILE_PATH).exists() {
        Err(Status::NotAcceptable)
    } else {
        change_contact_name_from_contacts_map(
            edit_contact_form.old_name.clone(),
            edit_contact_form.name.clone(),
        );

        Ok(Json(get_contacts_vec()))
    }
}

#[get("/")]
pub async fn contacts() -> Template {
    if !Path::new(IDENTITY_FILE_PATH).exists() {
        Template::render("hbs/create_identity", context! {})
    } else {
        let contacts = read_contacts_map();
        Template::render(
            "hbs/contacts",
            context! {
                contacts: contacts,
            },
        )
    }
}

#[catch(404)]
pub fn not_found(req: &Request) -> String {
    format!("We couldn't find the requested path '{}'", req.uri())
}

pub fn customize(hbs: &mut Handlebars) {
    hbs.register_helper("wow", Box::new(wow_helper));
    hbs.register_template_string(
        "hbs/about.html",
        r#"
        {{#*inline "page"}}
        <section id="about">
        <h1>About - Here's another page!</h1>
        </section>
        {{/inline}}
        {{> hbs/layout}}
    "#,
    )
    .expect("valid HBS template");
}

fn wow_helper(
    h: &handlebars::Helper<'_, '_>,
    _: &handlebars::Handlebars,
    _: &handlebars::Context,
    _: &mut handlebars::RenderContext<'_, '_>,
    out: &mut dyn handlebars::Output,
) -> handlebars::HelperResult {
    if let Some(param) = h.param(0) {
        out.write("<b><i>")?;
        out.write(&param.value().render())?;
        out.write("</b></i>")?;
    }

    Ok(())
}

pub struct CORS;

#[rocket::async_trait]
impl Fairing for CORS {
    fn info(&self) -> Info {
        Info {
            name: "Add CORS headers to responses",
            kind: Kind::Response,
        }
    }

    async fn on_response<'r>(&self, _request: &'r Request<'_>, response: &mut Response<'r>) {
        response.set_header(Header::new("Access-Control-Allow-Origin", "*"));
        response.set_header(Header::new(
            "Access-Control-Allow-Methods",
            "POST, GET, PATCH, OPTIONS",
        ));
        response.set_header(Header::new("Access-Control-Allow-Headers", "*"));
        response.set_header(Header::new("Access-Control-Allow-Credentials", "true"));
    }
}<|MERGE_RESOLUTION|>--- conflicted
+++ resolved
@@ -19,18 +19,15 @@
 use crate::{
     accept_bill, add_in_contacts_map, api, blockchain, change_contact_data_from_dht,
     change_contact_name_from_contacts_map, create_whole_identity, delete_from_contacts_map,
-<<<<<<< HEAD
     endorse_bitcredit_bill, get_bills, get_contact_from_map, get_contacts_vec, get_whole_identity,
     issue_new_bill, issue_new_bill_drawer_is_drawee, issue_new_bill_drawer_is_payee,
     read_bill_from_file, read_contacts_map, read_identity_from_file, read_peer_id_from_file,
     request_acceptance, request_pay, write_identity_to_file, AcceptBitcreditBillForm, BitcreditBill, BitcreditBillForm,
-=======
     endorse_bitcredit_bill, get_bills, get_bills_for_list, get_contact_from_map, get_contacts_vec,
     get_whole_identity, issue_new_bill, issue_new_bill_drawer_is_drawee,
     issue_new_bill_drawer_is_payee, read_bill_from_file, read_contacts_map,
     read_identity_from_file, read_peer_id_from_file, request_acceptance, request_pay,
     AcceptBitcreditBillForm, BitcreditBill, BitcreditBillForList, BitcreditBillForm,
->>>>>>> 5ec605fc
     BitcreditBillToReturn, Contact, DeleteContactForm, EditContactForm, EndorseBitcreditBillForm,
     Identity, IdentityForm, IdentityPublicData, IdentityWithAll, NewContactForm, NodeId,
     RequestToAcceptBitcreditBillForm, RequestToPayBitcreditBillForm,
@@ -143,7 +140,7 @@
 #[post("/change", data = "<identity_form>")]
 pub async fn change_identity(identity_form: Form<IdentityForm>, state: &State<Client>) -> Status {
     println!("Change identity");
-    
+
     let mut my_identity: Identity;
     if !Path::new(IDENTITY_FILE_PATH).exists() {
         return Status::NotAcceptable;
@@ -157,8 +154,8 @@
     identity_changes.company = identity_form.company;
     identity_changes.email = identity_form.email;
     identity_changes.postal_address = identity_form.postal_address;
-    
-    my_identity.update_from(&identity_changes);        
+
+    my_identity.update_from(&identity_changes);
     write_identity_to_file(&my_identity);
     let mut client = state.inner().clone();
     client.put_identity_public_data_in_dht().await;
