--- conflicted
+++ resolved
@@ -3,16 +3,11 @@
 
 use borsh::{self, BorshDeserialize, BorshSerialize};
 use openssl::pkey::Private;
-<<<<<<< HEAD
-use openssl::rsa::Rsa;
-use std::{fs, mem};
-=======
 use openssl::rsa::{Padding, Rsa};
 use std::fs::File;
 use std::{fs, mem};
 
 const STORAGE_FILE_PATH: &str = "./identity";
->>>>>>> 00c39575
 
 // Private individuals or legal entities.
 pub struct Identity {
@@ -40,7 +35,6 @@
     public_key_pem: String,
 
     private_key_pem: String,
-    //peer_id
 }
 
 pub fn create_new_identity(
@@ -166,33 +160,6 @@
     new_bill
 }
 
-<<<<<<< HEAD
-fn write_bill_to_file(bill: BitcreditBill) {
-    let bill_id = bill.id;
-    let data = bill_to_byte_array(bill);
-    fs::write("bills/test", data).expect("Unable to write file");
-}
-
-fn read_bill_from_file(bill_id: i32) -> BitcreditBill {
-    let data = fs::read("bills/test").expect("Unable to read file");
-    bill_from_byte_array(data)
-}
-
-fn bill_to_byte_array(bill: BitcreditBill) -> Vec<u8> {
-    bill.try_to_vec().unwrap()
-}
-
-fn bill_from_byte_array(bill: Vec<u8>) -> BitcreditBill {
-    BitcreditBill::try_from_slice(&bill).unwrap()
-}
-
-fn encrypt_bill() {}
-
-fn decrypt_bill() {}
-
-fn main() {
-    distributed_module::connect();
-=======
 fn write_bill_to_file(bill: &BitcreditBill) {
     // late it need to choose name of file with bill
     let bill_id = bill.id;
@@ -313,7 +280,6 @@
 
 unsafe fn any_as_u8_slice<'a, T: Sized>(mut p: T) -> &'a mut [u8] {
     ::std::slice::from_raw_parts_mut((&mut p as *mut T) as *mut u8, ::std::mem::size_of::<T>())
->>>>>>> 00c39575
 }
 
 fn main() {}
@@ -322,12 +288,8 @@
 mod test {
     use crate::numbers_to_words::encode;
     use crate::{
-<<<<<<< HEAD
-        create_new_identity, generation_rsa_key, issue_new_bill, pem_private_key_from_rsa,
-=======
         any_as_u8_slice, bill_from_byte_array, bill_to_byte_array, create_new_identity,
         decrypt_bytes, encrypt_bytes, generation_rsa_key, issue_new_bill, pem_private_key_from_rsa,
->>>>>>> 00c39575
         pem_public_key_from_rsa, read_bill_from_file, write_bill_to_file, BitcreditBill, Identity,
     };
     use borsh::{BorshDeserialize, BorshSerialize};
@@ -448,36 +410,6 @@
         assert_eq!(bill.bill_jurisdiction, new_bill.bill_jurisdiction);
     }
 
-    // Dont uncomment before find way for id.
-    // #[test]
-    // fn write_bill_to_file_and_read_it() {
-    //     let bill = issue_new_bill(
-    //         1,
-    //         "fa".to_string(),
-    //         "saf".to_string(),
-    //         23,
-    //         "sdf".to_string(),
-    //         "11".to_string(),
-    //         Identity {
-    //             legal_name: "tymko".to_string(),
-    //             date_of_appearance: "2123".to_string(),
-    //             city_of_appearance: "13".to_string(),
-    //             country_of_appearance: "123".to_string(),
-    //             email: "123".to_string(),
-    //             current_address: "123".to_string(),
-    //             liability_provider: "123".to_string(),
-    //             public_key_pem: "123".to_string(),
-    //             private_key_pem: "321".to_string(),
-    //         },
-    //         "3213".to_string(),
-    //     );
-    //
-    //     write_bill_to_file(bill);
-    //     let bill_from_file = read_bill_from_file(1);
-    //
-    //     assert_eq!("fa".to_string(), bill_from_file.bill_jurisdiction);
-    // }
-
     #[test]
     fn different_rsa_keys_generated_each_time() {
         let key1 = generation_rsa_key();
