--- conflicted
+++ resolved
@@ -124,11 +124,7 @@
             web::customize(&mut engines.handlebars);
         }));
 
-<<<<<<< HEAD
-    open::that("http://127.0.0.1:8000/frontend/").expect("Can't open browser.");
-=======
     open::that("http://127.0.0.1:8000/bitcredit/").expect("Can't open browser.");
->>>>>>> e7c7eded
 
     rocket
 }
