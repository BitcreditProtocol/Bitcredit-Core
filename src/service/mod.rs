--- conflicted
+++ resolved
@@ -8,19 +8,16 @@
 use super::{dht::Client, Config};
 use crate::external::bitcoin::BitcoinClient;
 use crate::persistence::DbContext;
-use crate::persistence::{self};
 use crate::util::rsa;
 use crate::web::ErrorResponse;
-<<<<<<< HEAD
-use crate::{dht, error, external, util};
-=======
 use crate::{blockchain, dht, external};
->>>>>>> 3ec16304
+use crate::{persistence, util};
 use bill_service::{BillService, BillServiceApi};
 use company_service::{CompanyService, CompanyServiceApi};
 use contact_service::{ContactService, ContactServiceApi};
 use file_upload_service::{FileUploadService, FileUploadServiceApi};
 use identity_service::{IdentityService, IdentityServiceApi};
+use log::error;
 use notification_service::{
     create_nostr_client, create_nostr_consumer, create_notification_service, NostrConsumer,
 };
@@ -195,16 +192,13 @@
         db.identity_store.clone(),
         db.file_upload_store.clone(),
         bitcoin_client,
-<<<<<<< HEAD
         notification_service.clone(),
-=======
         db.identity_chain_store.clone(),
     );
     let identity_service = IdentityService::new(
         client.clone(),
         db.identity_store.clone(),
         db.identity_chain_store.clone(),
->>>>>>> 3ec16304
     );
 
     let company_service = CompanyService::new(
