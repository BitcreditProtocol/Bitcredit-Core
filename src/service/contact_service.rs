use borsh_derive::{self, BorshDeserialize, BorshSerialize};
use std::{collections::HashMap, sync::Arc};
use utoipa::ToSchema;

use async_trait::async_trait;
#[cfg(test)]
use mockall::automock;
use serde::{Deserialize, Serialize};

use crate::{dht::Client, persistence::ContactStoreApi, service::identity_service::Identity};

use super::Result;

#[cfg_attr(test, automock)]
#[async_trait]
pub trait ContactServiceApi: Send + Sync {
    /// Returns all contacts in short form
    async fn get_contacts(&self) -> Result<Vec<Contact>>;

    /// Returns the identity by name. Right now it will refresh the dht data on every
    /// call so some sort of caching might be needed in the future.
    async fn get_identity_by_name(&self, name: &str) -> Result<IdentityPublicData>;

    /// Deletes the identity with the given name.
    async fn delete_identity_by_name(&self, name: &str) -> Result<()>;

    /// Updates the name of the identity from the given old name to the new name.
    /// This acts like a primary key update and the entity will only be accessible via
    /// the new name.
    async fn update_identity_name(&self, old_name: &str, new_name: &str) -> Result<()>;

    /// Updates the identity with the given name with the new identity data.
    async fn update_identity(&self, name: &str, identity: IdentityPublicData) -> Result<()>;

    /// Adds a new node identity to the identity with the given name. The data will be
    /// fetched from the dht. It will be stored with name and node_id only if no dht entry
    /// exists.
    async fn add_node_identity(&self, name: &str, node_id: &str) -> Result<IdentityPublicData>;

    /// Returns whether a given npub is in our contact list.
    async fn is_known_npub(&self, npub: &str) -> Result<bool>;
}

/// The contact service is responsible for managing the contacts and syncing them with the
/// dht data.
#[derive(Clone)]
pub struct ContactService {
    client: Client,
    store: Arc<dyn ContactStoreApi>,
}

impl ContactService {
    pub fn new(client: Client, store: Arc<dyn ContactStoreApi>) -> Self {
        Self { client, store }
    }
}

#[async_trait]
impl ContactServiceApi for ContactService {
    async fn get_contacts(&self) -> Result<Vec<Contact>> {
        let identities = self.store.get_map().await?;
        Ok(as_contacts(identities))
    }

    async fn get_identity_by_name(&self, name: &str) -> Result<IdentityPublicData> {
        if let Some(identity) = self.store.by_name(name).await? {
            let public = self
                .client
                .clone()
                .get_identity_public_data_from_dht(identity.node_id.clone())
                .await?;

            if !public.name.is_empty() && public.ne(&identity) {
                self.update_identity(name, public.to_owned()).await?;
                Ok(public)
            } else {
                Ok(identity)
            }
        } else {
            Ok(IdentityPublicData::new_empty())
        }
    }

    async fn delete_identity_by_name(&self, name: &str) -> Result<()> {
        self.store.delete(name).await?;
        Ok(())
    }

    async fn update_identity_name(&self, old_name: &str, new_name: &str) -> Result<()> {
        self.store.update_name(old_name, new_name).await?;
        Ok(())
    }

    async fn update_identity(&self, name: &str, identity: IdentityPublicData) -> Result<()> {
        self.store.update(name, identity).await?;
        Ok(())
    }

    async fn add_node_identity(&self, name: &str, node_id: &str) -> Result<IdentityPublicData> {
        let default = IdentityPublicData::new_only_node_id(node_id.to_owned());
        let public = self
            .client
            .clone()
            .get_identity_public_data_from_dht(node_id.to_owned())
            .await?;

        if public.name.is_empty() {
            self.store.insert(name, default.clone()).await?;
            Ok(default)
        } else {
            self.store.insert(name, public.clone()).await?;
            Ok(public)
        }
    }

    async fn is_known_npub(&self, npub: &str) -> Result<bool> {
        Ok(self.store.get_by_npub(npub).await?.is_some())
    }
}

#[derive(Serialize)]
pub struct Contact {
    pub name: String,
    pub node_id: String,
}

// converts identity data to contact data
fn as_contacts(identities: HashMap<String, IdentityPublicData>) -> Vec<Contact> {
    identities
        .into_iter()
        .map(|(name, public_data)| Contact {
            name,
            node_id: public_data.node_id,
        })
        .collect()
}

<<<<<<< HEAD
#[derive(
    BorshSerialize, BorshDeserialize, Debug, Serialize, Deserialize, Clone, Eq, PartialEq, ToSchema,
)]
#[serde(crate = "rocket::serde")]
=======
#[derive(BorshSerialize, BorshDeserialize, Debug, Serialize, Deserialize, Clone, Eq, PartialEq)]
>>>>>>> 0ec5b92c
pub struct IdentityPublicData {
    /// The P2P node id of the identity
    pub node_id: String,
<<<<<<< HEAD
    /// The name of the identity
=======
    pub bitcoin_public_key: String,
>>>>>>> 0ec5b92c
    pub name: String,
    /// The name of the company this identity represents
    pub company: String,
<<<<<<< HEAD
    /// Bitcoin public key of the identity
    pub bitcoin_public_key: String,
    /// Full postal address of the identity
=======
>>>>>>> 0ec5b92c
    pub postal_address: String,
    /// email address of the identity
    pub email: String,
<<<<<<< HEAD
    /// Public encryption key of the identity
    pub rsa_public_key_pem: String,
    /// The Nostr npub to use for sending messages to this identity
=======
>>>>>>> 0ec5b92c
    pub nostr_npub: Option<String>,
    /// The preferred Nostr relay to deliver Nostr messages to
    pub nostr_relay: Option<String>,
}

impl IdentityPublicData {
    pub fn new(identity: Identity) -> Self {
        Self {
            node_id: identity.node_id,
            bitcoin_public_key: identity.bitcoin_public_key,
            name: identity.name,
            company: identity.company,
            postal_address: identity.postal_address,
            email: identity.email,
            nostr_npub: identity.nostr_npub,
            nostr_relay: identity.nostr_relay,
        }
    }

    pub fn new_empty() -> Self {
        Self {
            node_id: "".to_string(),
            bitcoin_public_key: "".to_string(),
            name: "".to_string(),
            company: "".to_string(),
            postal_address: "".to_string(),
            email: "".to_string(),
            nostr_npub: None,
            nostr_relay: None,
        }
    }

    pub fn new_only_node_id(node_id: String) -> Self {
        Self {
            node_id,
            bitcoin_public_key: "".to_string(),
            name: "".to_string(),
            company: "".to_string(),
            postal_address: "".to_string(),
            email: "".to_string(),
            nostr_npub: None,
            nostr_relay: None,
        }
    }
}

#[cfg(test)]
pub mod test {
    use super::*;
    use crate::persistence::{
        bill::MockBillStoreApi,
        company::{MockCompanyChainStoreApi, MockCompanyStoreApi},
        contact::MockContactStoreApi,
        file_upload::MockFileUploadStoreApi,
        identity::MockIdentityStoreApi,
    };
    use futures::channel::mpsc;

    fn get_service(mock_storage: MockContactStoreApi) -> ContactService {
        let (sender, _) = mpsc::channel(0);
        ContactService::new(
            Client::new(
                sender,
                Arc::new(MockBillStoreApi::new()),
                Arc::new(MockCompanyStoreApi::new()),
                Arc::new(MockCompanyChainStoreApi::new()),
                Arc::new(MockIdentityStoreApi::new()),
                Arc::new(MockFileUploadStoreApi::new()),
            ),
            Arc::new(mock_storage),
        )
    }

    #[tokio::test]
    async fn get_contacts_baseline() {
        let mut store = MockContactStoreApi::new();
        store.expect_get_map().returning(|| {
            let mut identity = IdentityPublicData::new_empty();
            identity.name = "Minka".to_string();
            identity.node_id = "some_node_id".to_string();
            let mut map = HashMap::new();
            map.insert("Minka".to_string(), identity);
            Ok(map)
        });
        let result = get_service(store).get_contacts().await;
        assert!(result.is_ok());
        assert_eq!(result.as_ref().unwrap().first().unwrap().name, *"Minka");
        assert_eq!(
            result.as_ref().unwrap().first().unwrap().node_id,
            *"some_node_id"
        );
    }

    #[tokio::test]
    async fn get_identity_by_name_baseline() {
        let mut store = MockContactStoreApi::new();
        store.expect_by_name().returning(|_| {
            let mut identity = IdentityPublicData::new_empty();
            identity.name = "Minka".to_string();
            identity.node_id = "some_node_id".to_string();
            Ok(Some(identity))
        });
        let result = get_service(store).get_identity_by_name("Minka").await;
        assert!(result.is_ok());
        assert_eq!(result.as_ref().unwrap().name, *"Minka");
    }

    #[tokio::test]
    async fn delete_identity_calls_store() {
        let mut store = MockContactStoreApi::new();
        store.expect_delete().returning(|_| Ok(()));
        let result = get_service(store)
            .delete_identity_by_name("some_name")
            .await;
        assert!(result.is_ok());
    }

    #[tokio::test]
    async fn update_identity_name_calls_store() {
        let mut store = MockContactStoreApi::new();
        store.expect_update_name().returning(|_, _| Ok(()));
        let result = get_service(store)
            .update_identity_name("old_name", "new_name")
            .await;
        assert!(result.is_ok());
    }

    #[tokio::test]
    async fn update_identity_calls_store() {
        let mut store = MockContactStoreApi::new();
        store.expect_update().returning(|_, _| Ok(()));
        let result = get_service(store)
            .update_identity("name", IdentityPublicData::new_empty())
            .await;
        assert!(result.is_ok());
    }

    #[tokio::test]
    async fn is_known_npub_calls_store() {
        let mut store = MockContactStoreApi::new();
        store.expect_get_by_npub().returning(|_| {
            let mut identity = IdentityPublicData::new_empty();
            identity.name = "Minka".to_string();
            identity.node_id = "some_node_id".to_string();
            identity.nostr_npub = Some("some_npub".to_string());
            Ok(Some(identity))
        });
        let result = get_service(store).is_known_npub("some_npub").await;
        assert!(result.is_ok());
        assert!(result.as_ref().unwrap());
    }
}<|MERGE_RESOLUTION|>--- conflicted
+++ resolved
@@ -135,40 +135,23 @@
         .collect()
 }
 
-<<<<<<< HEAD
 #[derive(
     BorshSerialize, BorshDeserialize, Debug, Serialize, Deserialize, Clone, Eq, PartialEq, ToSchema,
 )]
-#[serde(crate = "rocket::serde")]
-=======
-#[derive(BorshSerialize, BorshDeserialize, Debug, Serialize, Deserialize, Clone, Eq, PartialEq)]
->>>>>>> 0ec5b92c
 pub struct IdentityPublicData {
     /// The P2P node id of the identity
     pub node_id: String,
-<<<<<<< HEAD
+    /// Bitcoin public key of the identity
+    pub bitcoin_public_key: String,
     /// The name of the identity
-=======
-    pub bitcoin_public_key: String,
->>>>>>> 0ec5b92c
     pub name: String,
     /// The name of the company this identity represents
     pub company: String,
-<<<<<<< HEAD
-    /// Bitcoin public key of the identity
-    pub bitcoin_public_key: String,
     /// Full postal address of the identity
-=======
->>>>>>> 0ec5b92c
     pub postal_address: String,
     /// email address of the identity
     pub email: String,
-<<<<<<< HEAD
-    /// Public encryption key of the identity
-    pub rsa_public_key_pem: String,
     /// The Nostr npub to use for sending messages to this identity
-=======
->>>>>>> 0ec5b92c
     pub nostr_npub: Option<String>,
     /// The preferred Nostr relay to deliver Nostr messages to
     pub nostr_relay: Option<String>,
