use super::contact_service::IdentityPublicData;
use super::identity_service::IdentityWithAll;
<<<<<<< HEAD
use super::notification_service::{self, NotificationServiceApi};
use crate::blockchain::{
    self, start_blockchain_for_new_bill, Block, Chain, ChainToReturn, OperationCode,
    WaitingForPayment,
=======
use crate::blockchain::bill::{
    BillBlock, BillBlockchain, BillBlockchainToReturn, BillOpCode, WaitingForPayment,
>>>>>>> 3ec16304
};
use crate::blockchain::identity::{IdentityBlock, IdentitySignPersonBillBlockData};
use crate::blockchain::Blockchain;
use crate::constants::{
    ACCEPTED_BY, AMOUNT, COMPOUNDING_INTEREST_RATE_ZERO, ENDORSED_BY, ENDORSED_TO,
    REQ_TO_ACCEPT_BY, REQ_TO_PAY_BY, SOLD_BY, SOLD_TO,
};
use crate::external::bitcoin::BitcoinClientApi;
use crate::persistence::file_upload::FileUploadStoreApi;
use crate::persistence::identity::IdentityStoreApi;
use crate::persistence::identity_chain::IdentityChainStoreApi;
use crate::util::{rsa, BcrKeys};
use crate::web::data::File;
<<<<<<< HEAD
=======
use crate::{blockchain, CONFIG};
>>>>>>> 3ec16304
use crate::{dht, external, persistence, util};
use crate::{
    dht::{Client, GossipsubEvent, GossipsubEventId},
    persistence::bill::BillStoreApi,
};
use crate::{error, CONFIG};
use async_trait::async_trait;
use borsh_derive::{BorshDeserialize, BorshSerialize};
use chrono::Utc;
use log::info;
use rocket::serde::{Deserialize, Serialize};
use rocket::{http::Status, response::Responder};
use std::sync::Arc;
use thiserror::Error;

/// Generic result type
pub type Result<T> = std::result::Result<T, Error>;

/// Generic error type
#[derive(Debug, Error)]
pub enum Error {
    /// error returned if a bill was already accepted and is attempted to be accepted again
    #[error("Bill was already accepted")]
    BillAlreadyAccepted,

    /// error returned if the caller of an operation is not the drawee, but would have to be for it
    /// to be valid, e.g. accepting a  bill
    #[error("Caller is not drawee")]
    CallerIsNotDrawee,

    /// error returned if the caller of an operation is not the payee, or endorsee, but would have to be for it
    /// to be valid, e.g. requesting payment
    #[error("Caller is not payee, or endorsee")]
    CallerIsNotPayeeOrEndorsee,

    /// errors stemming from json deserialization
    #[error("unable to serialize/deserialize to/from JSON {0}")]
    Json(#[from] serde_json::Error),

    /// errors that stem from interacting with a blockchain
    #[error("Blockchain error: {0}")]
    Blockchain(#[from] blockchain::Error),

    /// errors that stem from interacting with the Dht
    #[error("Dht error: {0}")]
    Dht(#[from] dht::Error),

    /// all errors originating from the persistence layer
    #[error("Persistence error: {0}")]
    Persistence(#[from] persistence::Error),

    /// all errors originating from external APIs
    #[error("External API error: {0}")]
    ExternalApi(#[from] external::Error),

    /// Errors stemming from cryptography, such as converting keys, encryption and decryption
    #[error("Cryptography error: {0}")]
    Cryptography(#[from] rsa::Error),

    #[error("Notification error: {0}")]
    Notification(#[from] notification_service::Error),
}

impl<'r, 'o: 'r> Responder<'r, 'o> for Error {
    fn respond_to(self, req: &rocket::Request) -> rocket::response::Result<'o> {
        match self {
            Error::BillAlreadyAccepted => Status::BadRequest.respond_to(req),
            Error::CallerIsNotDrawee => Status::BadRequest.respond_to(req),
            Error::CallerIsNotPayeeOrEndorsee => Status::BadRequest.respond_to(req),
            Error::Json(e) => {
                error!("{e}");
                Status::InternalServerError.respond_to(req)
            }
            Error::Persistence(e) => {
                error!("{e}");
                Status::InternalServerError.respond_to(req)
            }
            Error::ExternalApi(e) => {
                error!("{e}");
                Status::InternalServerError.respond_to(req)
            }
            Error::Blockchain(e) => {
                error!("{e}");
                Status::InternalServerError.respond_to(req)
            }
            Error::Dht(e) => {
                error!("{e}");
                Status::InternalServerError.respond_to(req)
            }
            Error::Cryptography(e) => {
                error!("{e}");
                Status::InternalServerError.respond_to(req)
            }
            Error::Notification(e) => {
                error!("{e}");
                Status::InternalServerError.respond_to(req)
            }
        }
    }
}

#[async_trait]
pub trait BillServiceApi: Send + Sync {
    /// Gets all bills
    async fn get_bills(&self) -> Result<Vec<BitcreditBillToReturn>>;

    /// Gets the full bill for the given bill id
    async fn get_full_bill(
        &self,
        bill_id: &str,
        current_timestamp: i64,
    ) -> Result<BitcreditBillToReturn>;

    /// Gets the bill for the given bill id
    async fn get_bill(&self, bill_id: &str) -> Result<BitcreditBill>;

    /// Gets the blockchain for the given bill id
    async fn get_blockchain_for_bill(&self, bill_id: &str) -> Result<BillBlockchain>;

    /// Try to get the given bill from the dht and saves it locally, if found
    async fn find_bill_in_dht(&self, bill_id: &str) -> Result<()>;

    /// Gets the keys for a given bill
    async fn get_bill_keys(&self, bill_id: &str) -> Result<BillKeys>;

    /// opens and decrypts the attached file from the given bill
    async fn open_and_decrypt_attached_file(
        &self,
        bill_id: &str,
        file_name: &str,
        bill_private_key: &str,
    ) -> Result<Vec<u8>>;

    /// encrypts and saves the given uploaded file, returning the file name, as well as the hash of
    /// the unencrypted file
    async fn encrypt_and_save_uploaded_file(
        &self,
        file_name: &str,
        file_bytes: &[u8],
        bill_id: &str,
        bill_public_key: &str,
    ) -> Result<File>;

    /// issues a new bill
    async fn issue_new_bill(
        &self,
        bill_jurisdiction: String,
        place_of_drawing: String,
        amount_numbers: u64,
        place_of_payment: String,
        maturity_date: String,
        currency_code: String,
        drawer: IdentityWithAll,
        language: String,
        public_data_drawee: IdentityPublicData,
        public_data_payee: IdentityPublicData,
        file_upload_id: Option<String>,
        timestamp: i64,
    ) -> Result<BitcreditBill>;

    /// propagates the given bill to the DHT
    async fn propagate_bill(
        &self,
        bill_id: &str,
        drawer_node_id: &str,
        drawee_node_id: &str,
        payee_node_id: &str,
    ) -> Result<()>;

    /// propagates the given block to the DHT
    async fn propagate_block(&self, bill_id: &str, block: &BillBlock) -> Result<()>;

    /// adds the given bill for the given node on the DHT
    async fn propagate_bill_for_node(&self, bill_id: &str, node_id: &str) -> Result<()>;

    /// accepts the given bill
    async fn accept_bill(&self, bill_id: &str, timestamp: i64) -> Result<BillBlockchain>;

    /// request pay for a bill
    async fn request_pay(&self, bill_id: &str, timestamp: i64) -> Result<BillBlockchain>;

    /// request acceptance for a bill
    async fn request_acceptance(&self, bill_id: &str, timestamp: i64) -> Result<BillBlockchain>;

    /// mint bitcredit bill
    async fn mint_bitcredit_bill(
        &self,
        bill_id: &str,
        mintnode: IdentityPublicData,
        timestamp: i64,
    ) -> Result<BillBlockchain>;

    /// sell bitcredit bill
    async fn sell_bitcredit_bill(
        &self,
        bill_id: &str,
        buyer: IdentityPublicData,
        timestamp: i64,
        amount_numbers: u64,
    ) -> Result<BillBlockchain>;

    /// endorse bitcredit bill
    async fn endorse_bitcredit_bill(
        &self,
        bill_id: &str,
        endorsee: IdentityPublicData,
        timestamp: i64,
    ) -> Result<BillBlockchain>;
}

/// The bill service is responsible for all bill-related logic and for syncing them with the dht data.
#[derive(Clone)]
pub struct BillService {
    client: Client,
    store: Arc<dyn BillStoreApi>,
    identity_store: Arc<dyn IdentityStoreApi>,
    file_upload_store: Arc<dyn FileUploadStoreApi>,
    bitcoin_client: Arc<dyn BitcoinClientApi>,
<<<<<<< HEAD
    notification_service: Arc<dyn NotificationServiceApi>,
=======
    identity_blockchain_store: Arc<dyn IdentityChainStoreApi>,
>>>>>>> 3ec16304
}

impl BillService {
    pub fn new(
        client: Client,
        store: Arc<dyn BillStoreApi>,
        identity_store: Arc<dyn IdentityStoreApi>,
        file_upload_store: Arc<dyn FileUploadStoreApi>,
        bitcoin_client: Arc<dyn BitcoinClientApi>,
<<<<<<< HEAD
        notification_service: Arc<dyn NotificationServiceApi>,
=======
        identity_blockchain_store: Arc<dyn IdentityChainStoreApi>,
>>>>>>> 3ec16304
    ) -> Self {
        Self {
            client,
            store,
            identity_store,
            file_upload_store,
            bitcoin_client,
<<<<<<< HEAD
            notification_service,
=======
            identity_blockchain_store,
>>>>>>> 3ec16304
        }
    }

    fn get_data_for_new_block(
        &self,
        identity: &IdentityWithAll,
        prefix: &str,
        other_party: Option<(&IdentityPublicData, &str)>,
        postfix: &str,
    ) -> Result<String> {
        let identity_public =
            IdentityPublicData::new(identity.identity.clone(), identity.node_id.to_string());
        let caller_identity_bytes = serde_json::to_vec(&identity_public)?;
        match other_party {
            None => Ok(format!(
                "{prefix}{}{postfix}",
                &util::base58_encode(&caller_identity_bytes)
            )),
            Some((other_identity, midfix)) => {
                let other_identity_bytes = serde_json::to_vec(&other_identity)?;
                Ok(format!(
                    "{prefix}{}{midfix}{}{postfix}",
                    &util::base58_encode(&other_identity_bytes),
                    &util::base58_encode(&caller_identity_bytes)
                ))
            }
        }
    }

    /// attempts to add a block for the given operation and with the given prefix to the chain,
    /// mutating the chain
    async fn add_block_for_operation(
        &self,
        bill_id: &str,
        blockchain: &mut BillBlockchain,
        timestamp: i64,
        operation_code: BillOpCode,
        identity: IdentityWithAll,
        data_for_new_block: String,
    ) -> Result<BillBlock> {
        let last_block = blockchain.get_latest_block();

        let keys = self.store.read_bill_keys_from_file(bill_id).await?;
        let data_for_new_block_in_bytes = data_for_new_block.as_bytes();
        let data_for_new_block_encrypted = util::rsa::encrypt_bytes_with_public_key(
            data_for_new_block_in_bytes,
            &keys.public_key_pem,
        )?;
        let data_for_new_block_encrypted_in_string_format =
            util::base58_encode(&data_for_new_block_encrypted);

        let new_block = BillBlock::new(
            last_block.id + 1,
            last_block.hash.clone(),
            data_for_new_block_encrypted_in_string_format,
            operation_code,
            identity.key_pair,
            timestamp,
        )?;

        let try_add_block = blockchain.try_add_block(new_block.clone());
        if try_add_block && blockchain.is_chain_valid() {
            self.store
                .write_blockchain_to_file(bill_id, blockchain.to_pretty_printed_json()?)
                .await?;
            Ok(new_block)
        } else {
            Err(Error::Blockchain(blockchain::Error::BlockchainInvalid))
        }
    }

    async fn add_block_to_identity_chain_for_signed_bill_action(
        &self,
        bill_id: &str,
        block: &BillBlock,
        keys: &BcrKeys,
        rsa_public_key_pem: &str,
        timestamp: i64,
    ) -> Result<()> {
        let previous_block = self.identity_blockchain_store.get_latest_block().await?;
        let new_block = IdentityBlock::create_block_for_sign_person_bill(
            &previous_block,
            &IdentitySignPersonBillBlockData {
                bill_id: bill_id.to_owned(),
                block_id: block.id,
                block_hash: block.hash.to_owned(),
                operation: block.operation_code.clone(),
            },
            keys,
            rsa_public_key_pem,
            timestamp,
        )?;
        self.identity_blockchain_store.add_block(&new_block).await?;
        Ok(())
    }
}

#[async_trait]
impl BillServiceApi for BillService {
    async fn get_bills(&self) -> Result<Vec<BitcreditBillToReturn>> {
        let mut res = vec![];
        let bills = self.store.get_bills().await?;

        for bill in bills.into_iter() {
            let chain = self.store.read_bill_chain_from_file(&bill.name).await?;
            let bill_keys = self.store.read_bill_keys_from_file(&bill.name).await?;
            let drawer = chain.get_drawer(&bill_keys)?;
            let chain_to_return = BillBlockchainToReturn::new(chain.clone(), &bill_keys)?;
            let endorsed = chain.block_with_operation_code_exists(BillOpCode::Endorse);
            let accepted = chain.block_with_operation_code_exists(BillOpCode::Accept);
            let requested_to_pay = chain.block_with_operation_code_exists(BillOpCode::RequestToPay);
            let requested_to_accept =
                chain.block_with_operation_code_exists(BillOpCode::RequestToAccept);

            let holder_public_key = if !bill.endorsee.name.is_empty() {
                &bill.endorsee.bitcoin_public_key
            } else {
                &bill.payee.bitcoin_public_key
            };
            let address_to_pay = self
                .bitcoin_client
                .get_address_to_pay(&bill.public_key, holder_public_key)?;
            let mut paid = false;
            if chain.block_with_operation_code_exists(BillOpCode::RequestToPay) {
                let check_if_already_paid = self
                    .bitcoin_client
                    .check_if_paid(&address_to_pay, bill.amount_numbers)
                    .await?;
                paid = check_if_already_paid.0;
            }

            res.push(BitcreditBillToReturn {
                name: bill.name,
                to_payee: bill.to_payee,
                bill_jurisdiction: bill.bill_jurisdiction,
                timestamp_at_drawing: bill.timestamp_at_drawing,
                drawee: bill.drawee,
                drawer,
                payee: bill.payee,
                endorsee: bill.endorsee,
                place_of_drawing: bill.place_of_drawing,
                currency_code: bill.currency_code,
                amount_numbers: bill.amount_numbers,
                amounts_letters: bill.amounts_letters,
                maturity_date: bill.maturity_date,
                date_of_issue: bill.date_of_issue,
                compounding_interest_rate: bill.compounding_interest_rate,
                type_of_interest_calculation: bill.type_of_interest_calculation,
                place_of_payment: bill.place_of_payment,
                public_key: bill.public_key,
                private_key: bill.private_key,
                language: bill.language,
                accepted,
                endorsed,
                waited_for_payment: false,
                address_for_selling: "".to_string(),
                amount_for_selling: 0,
                buyer: IdentityPublicData::new_empty(),
                seller: IdentityPublicData::new_empty(),
                requested_to_pay,
                requested_to_accept,
                paid,
                link_to_pay: "".to_string(),
                link_for_buy: "".to_string(),
                pr_key_bill: "".to_string(),
                number_of_confirmations: 0,
                pending: false,
                address_to_pay,
                chain_of_blocks: chain_to_return,
            });
        }

        Ok(res)
    }

    async fn get_full_bill(
        &self,
        bill_id: &str,
        current_timestamp: i64,
    ) -> Result<BitcreditBillToReturn> {
        let identity = self.identity_store.get_full().await?;
        let chain = self.store.read_bill_chain_from_file(bill_id).await?;
        let bill_keys = self.store.read_bill_keys_from_file(bill_id).await?;
        let bill = chain.get_last_version_bill(&bill_keys)?;

        let drawer = chain.get_drawer(&bill_keys)?;
        let mut link_for_buy = "".to_string();
        let chain_to_return = BillBlockchainToReturn::new(chain.clone(), &bill_keys)?;
        let endorsed = chain.block_with_operation_code_exists(BillOpCode::Endorse);
        let accepted = chain.block_with_operation_code_exists(BillOpCode::Accept);
        let address_for_selling: String = String::new();
        let amount_for_selling = 0;
        let waiting_for_payment =
            chain.is_last_sell_block_waiting_for_payment(&bill_keys, current_timestamp)?;
        let mut waited_for_payment = false;
        let mut buyer = IdentityPublicData::new_empty();
        let mut seller = IdentityPublicData::new_empty();
        if let WaitingForPayment::Yes(payment_info) = waiting_for_payment {
            buyer = payment_info.buyer;
            seller = payment_info.seller;
            let address_to_pay = self
                .bitcoin_client
                .get_address_to_pay(&bill.public_key, &seller.bitcoin_public_key)?;
            waited_for_payment = self
                .bitcoin_client
                .check_if_paid(&address_to_pay, payment_info.amount)
                .await?
                .0;

            if waited_for_payment
                && (identity.node_id.to_string().eq(&buyer.node_id)
                    || identity.node_id.to_string().eq(&seller.node_id))
            {
                let message: String = format!("Payment in relation to a bill {}", &bill.name);
                link_for_buy = self.bitcoin_client.generate_link_to_pay(
                    &address_to_pay,
                    payment_info.amount,
                    &message,
                );
            }
        }
        let requested_to_pay = chain.block_with_operation_code_exists(BillOpCode::RequestToPay);
        let requested_to_accept =
            chain.block_with_operation_code_exists(BillOpCode::RequestToAccept);
        let holder_public_key = if !bill.endorsee.name.is_empty() {
            &bill.endorsee.bitcoin_public_key
        } else {
            &bill.payee.bitcoin_public_key
        };
        let address_to_pay = self
            .bitcoin_client
            .get_address_to_pay(&bill.public_key, holder_public_key)?;
        let mut check_if_already_paid = (false, 0u64);
        if requested_to_pay {
            check_if_already_paid = self
                .bitcoin_client
                .check_if_paid(&address_to_pay, bill.amount_numbers)
                .await?;
        }
        let paid = check_if_already_paid.0;
        let mut number_of_confirmations: u64 = 0;
        let mut pending = false;
        if paid && check_if_already_paid.1.eq(&0) {
            pending = true;
        } else if paid && !check_if_already_paid.1.eq(&0) {
            let transaction = self
                .bitcoin_client
                .get_transactions(&address_to_pay)
                .await?;
            if let Some(txid) = self.bitcoin_client.get_first_transaction(&transaction) {
                let height = self.bitcoin_client.get_last_block_height().await?;
                number_of_confirmations = height - txid.status.block_height + 1;
            }
        }
        let message: String = format!("Payment in relation to a bill {}", bill.name.clone());
        let link_to_pay = self.bitcoin_client.generate_link_to_pay(
            &address_to_pay,
            bill.amount_numbers,
            &message,
        );
        let mut pr_key_bill = String::new();
        if (!endorsed
            && bill
                .payee
                .bitcoin_public_key
                .clone()
                .eq(&identity.identity.bitcoin_public_key))
            || (endorsed
                && bill
                    .endorsee
                    .bitcoin_public_key
                    .eq(&identity.identity.bitcoin_public_key))
        {
            pr_key_bill = self.bitcoin_client.get_combined_private_key(
                &identity.identity.bitcoin_private_key,
                &bill.private_key,
            )?;
        }

        Ok(BitcreditBillToReturn {
            name: bill.name,
            to_payee: bill.to_payee,
            bill_jurisdiction: bill.bill_jurisdiction,
            timestamp_at_drawing: bill.timestamp_at_drawing,
            drawee: bill.drawee,
            drawer,
            payee: bill.payee,
            endorsee: bill.endorsee,
            place_of_drawing: bill.place_of_drawing,
            currency_code: bill.currency_code,
            amount_numbers: bill.amount_numbers,
            amounts_letters: bill.amounts_letters,
            maturity_date: bill.maturity_date,
            date_of_issue: bill.date_of_issue,
            compounding_interest_rate: bill.compounding_interest_rate,
            type_of_interest_calculation: bill.type_of_interest_calculation,
            place_of_payment: bill.place_of_payment,
            public_key: bill.public_key,
            private_key: bill.private_key,
            language: bill.language,
            accepted,
            endorsed,
            requested_to_pay,
            requested_to_accept,
            waited_for_payment,
            address_for_selling,
            amount_for_selling,
            buyer,
            seller,
            paid,
            link_for_buy,
            link_to_pay,
            address_to_pay,
            pr_key_bill,
            number_of_confirmations,
            pending,
            chain_of_blocks: chain_to_return,
        })
    }

    async fn get_bill(&self, bill_id: &str) -> Result<BitcreditBill> {
        let chain = self.store.read_bill_chain_from_file(bill_id).await?;
        let bill_keys = self.store.read_bill_keys_from_file(bill_id).await?;
        let bill = chain.get_last_version_bill(&bill_keys)?;
        Ok(bill)
    }

    async fn get_blockchain_for_bill(&self, bill_id: &str) -> Result<BillBlockchain> {
        let chain = self.store.read_bill_chain_from_file(bill_id).await?;
        Ok(chain)
    }

    async fn find_bill_in_dht(&self, bill_id: &str) -> Result<()> {
        let local_node_id = self.identity_store.get_node_id().await?;
        self.client
            .clone()
            .get_bill_data_from_the_network(bill_id, &local_node_id)
            .await?;
        Ok(())
    }

    async fn get_bill_keys(&self, bill_id: &str) -> Result<BillKeys> {
        let keys = self.store.read_bill_keys_from_file(bill_id).await?;
        Ok(keys)
    }

    async fn open_and_decrypt_attached_file(
        &self,
        bill_id: &str,
        file_name: &str,
        bill_private_key: &str,
    ) -> Result<Vec<u8>> {
        let read_file = self
            .file_upload_store
            .open_attached_file(bill_id, file_name)
            .await?;
        let decrypted = util::rsa::decrypt_bytes_with_private_key(&read_file, bill_private_key)?;
        Ok(decrypted)
    }

    async fn encrypt_and_save_uploaded_file(
        &self,
        file_name: &str,
        file_bytes: &[u8],
        bill_id: &str,
        bill_public_key: &str,
    ) -> Result<File> {
        let file_hash = util::sha256_hash(file_bytes);
        let encrypted = util::rsa::encrypt_bytes_with_public_key(file_bytes, bill_public_key)?;
        self.file_upload_store
            .save_attached_file(&encrypted, bill_id, file_name)
            .await?;
        info!("Saved file {file_name} with hash {file_hash} for bill {bill_id}");
        Ok(File {
            name: file_name.to_owned(),
            hash: file_hash,
        })
    }

    async fn issue_new_bill(
        &self,
        bill_jurisdiction: String,
        place_of_drawing: String,
        amount_numbers: u64,
        place_of_payment: String,
        maturity_date: String,
        currency_code: String,
        drawer: IdentityWithAll,
        language: String,
        public_data_drawee: IdentityPublicData,
        public_data_payee: IdentityPublicData,
        file_upload_id: Option<String>,
        timestamp: i64,
    ) -> Result<BitcreditBill> {
        let (private_key, public_key) = util::create_bitcoin_keypair(CONFIG.bitcoin_network());

        let bill_id = util::sha256_hash(&public_key.to_bytes());

        let private_key_bitcoin: String = private_key.to_string();
        let public_key_bitcoin: String = public_key.to_string();

        let (private_key_pem, public_key_pem) = util::rsa::create_rsa_key_pair()?;

        self.store
            .write_bill_keys_to_file(
                bill_id.clone(),
                private_key_pem.clone(),
                public_key_pem.clone(),
            )
            .await?;

        let amount_letters: String = util::numbers_to_words::encode(&amount_numbers);

        let public_data_drawer =
            IdentityPublicData::new(drawer.identity.clone(), drawer.node_id.to_string());

        let utc = Utc::now();
        let date_of_issue = utc.naive_local().date().to_string();

        let to_payee = public_data_drawer == public_data_payee;

        let mut bill_files: Vec<File> = vec![];
        if let Some(ref upload_id) = file_upload_id {
            let files = self
                .file_upload_store
                .read_temp_upload_files(upload_id)
                .await?;
            for (file_name, file_bytes) in files {
                bill_files.push(
                    self.encrypt_and_save_uploaded_file(
                        &file_name,
                        &file_bytes,
                        &bill_id,
                        &public_key_pem,
                    )
                    .await?,
                );
            }
        }

        let bill = BitcreditBill {
            name: bill_id.clone(),
            to_payee,
            bill_jurisdiction,
            timestamp_at_drawing: timestamp,
            place_of_drawing,
            currency_code,
            amount_numbers,
            amounts_letters: amount_letters,
            maturity_date,
            date_of_issue,
            compounding_interest_rate: COMPOUNDING_INTEREST_RATE_ZERO,
            type_of_interest_calculation: false,
            place_of_payment,
            public_key: public_key_bitcoin,
            private_key: private_key_bitcoin,
            language,
            drawee: public_data_drawee,
            drawer: public_data_drawer.clone(),
            payee: public_data_payee,
            endorsee: IdentityPublicData::new_empty(),
            files: bill_files,
        };

        let chain = BillBlockchain::new(
            &bill,
            public_data_drawer,
            drawer.key_pair.clone(),
            public_key_pem,
            timestamp,
        )?;

        let block = chain.get_latest_block();
        self.add_block_to_identity_chain_for_signed_bill_action(
            &bill_id,
            block,
            &drawer.key_pair,
            &drawer.identity.public_key_pem,
            timestamp,
        )
        .await?;

        let json_chain = serde_json::to_string_pretty(&chain)?;
        self.store
            .write_blockchain_to_file(&bill.name, json_chain)
            .await?;

        // clean up temporary file uploads, if there are any, logging any errors
        if let Some(ref upload_id) = file_upload_id {
            if let Err(e) = self
                .file_upload_store
                .remove_temp_upload_folder(upload_id)
                .await
            {
                error!("Error while cleaning up temporary file uploads for {upload_id}: {e}");
            }
        }

        // send notification to all required recipients
        self.notification_service
            .send_bill_is_signed_event(&bill)
            .await?;

        Ok(bill)
    }

    async fn propagate_block(&self, bill_id: &str, block: &BillBlock) -> Result<()> {
        let block_bytes = serde_json::to_vec(block)?;
        let event = GossipsubEvent::new(GossipsubEventId::BillBlock, block_bytes);
        let message = event.to_byte_array()?;

        self.client
            .clone()
            .add_message_to_bill_topic(message, bill_id)
            .await?;
        Ok(())
    }

    async fn propagate_bill_for_node(&self, bill_id: &str, node_id: &str) -> Result<()> {
        self.client
            .clone()
            .add_bill_to_dht_for_node(bill_id, node_id)
            .await?;
        Ok(())
    }

    async fn propagate_bill(
        &self,
        bill_id: &str,
        drawer_node_id: &str,
        drawee_node_id: &str,
        payee_node_id: &str,
    ) -> Result<()> {
        let mut client = self.client.clone();

        for node in [drawer_node_id, drawee_node_id, payee_node_id] {
            if !node.is_empty() {
                info!("issue bill: add {} for node {}", bill_id, &node);
                client.add_bill_to_dht_for_node(bill_id, node).await?;
            }
        }

        client.subscribe_to_bill_topic(bill_id).await?;
        client.start_providing_bill(bill_id).await?;
        Ok(())
    }

    async fn accept_bill(&self, bill_id: &str, timestamp: i64) -> Result<BillBlockchain> {
        let my_node_id = self.identity_store.get_node_id().await?.to_string();
        let mut blockchain = self.store.read_bill_chain_from_file(bill_id).await?;

        let bill_keys = self.store.read_bill_keys_from_file(bill_id).await?;
        let bill = blockchain.get_last_version_bill(&bill_keys)?;

        let accepted = blockchain.block_with_operation_code_exists(BillOpCode::Accept);

        if accepted {
            return Err(Error::BillAlreadyAccepted);
        }

        if !bill.drawee.node_id.eq(&my_node_id) {
            return Err(Error::CallerIsNotDrawee);
        }

        let identity = self.identity_store.get_full().await?;
        let data_for_new_block = self.get_data_for_new_block(&identity, ACCEPTED_BY, None, "")?;
        let block = self
            .add_block_for_operation(
                bill_id,
                &mut blockchain,
                timestamp,
                BillOpCode::Accept,
                identity.clone(),
                data_for_new_block,
            )
            .await?;

        self.add_block_to_identity_chain_for_signed_bill_action(
            bill_id,
            &block,
            &identity.key_pair,
            &identity.identity.public_key_pem,
            timestamp,
        )
        .await?;

        Ok(blockchain)
    }

    async fn request_pay(&self, bill_id: &str, timestamp: i64) -> Result<BillBlockchain> {
        let my_node_id = self.identity_store.get_node_id().await?.to_string();
        let mut blockchain = self.store.read_bill_chain_from_file(bill_id).await?;
        let bill_keys = self.store.read_bill_keys_from_file(bill_id).await?;
        let bill = blockchain.get_last_version_bill(&bill_keys)?;

        if (my_node_id.eq(&bill.payee.node_id) && !blockchain.has_been_endorsed_sold_or_minted())
            || (my_node_id.eq(&bill.endorsee.node_id))
        {
            let identity = self.identity_store.get_full().await?;
            let data_for_new_block =
                self.get_data_for_new_block(&identity, REQ_TO_PAY_BY, None, "")?;
            let block = self
                .add_block_for_operation(
                    bill_id,
                    &mut blockchain,
                    timestamp,
                    BillOpCode::RequestToPay,
                    identity.clone(),
                    data_for_new_block,
                )
                .await?;

            self.add_block_to_identity_chain_for_signed_bill_action(
                bill_id,
                &block,
                &identity.key_pair,
                &identity.identity.public_key_pem,
                timestamp,
            )
            .await?;

            return Ok(blockchain);
        }
        Err(Error::CallerIsNotPayeeOrEndorsee)
    }

    async fn request_acceptance(&self, bill_id: &str, timestamp: i64) -> Result<BillBlockchain> {
        let my_node_id = self.identity_store.get_node_id().await?.to_string();
        let mut blockchain = self.store.read_bill_chain_from_file(bill_id).await?;
        let bill_keys = self.store.read_bill_keys_from_file(bill_id).await?;
        let bill = blockchain.get_last_version_bill(&bill_keys)?;

        if (my_node_id.eq(&bill.payee.node_id) && !blockchain.has_been_endorsed_sold_or_minted())
            || (my_node_id.eq(&bill.endorsee.node_id))
        {
            let identity = self.identity_store.get_full().await?;
            let data_for_new_block =
                self.get_data_for_new_block(&identity, REQ_TO_ACCEPT_BY, None, "")?;
            let block = self
                .add_block_for_operation(
                    bill_id,
                    &mut blockchain,
                    timestamp,
                    BillOpCode::RequestToAccept,
                    identity.clone(),
                    data_for_new_block,
                )
                .await?;

            self.add_block_to_identity_chain_for_signed_bill_action(
                bill_id,
                &block,
                &identity.key_pair,
                &identity.identity.public_key_pem,
                timestamp,
            )
            .await?;

            return Ok(blockchain);
        }
        Err(Error::CallerIsNotPayeeOrEndorsee)
    }

    async fn mint_bitcredit_bill(
        &self,
        bill_id: &str,
        mintnode: IdentityPublicData,
        timestamp: i64,
    ) -> Result<BillBlockchain> {
        let my_node_id = self.identity_store.get_node_id().await?.to_string();
        let mut blockchain = self.store.read_bill_chain_from_file(bill_id).await?;
        let bill_keys = self.store.read_bill_keys_from_file(bill_id).await?;
        let bill = blockchain.get_last_version_bill(&bill_keys)?;

        if (my_node_id.eq(&bill.payee.node_id) && !blockchain.has_been_endorsed_sold_or_minted())
            || (my_node_id.eq(&bill.endorsee.node_id))
        {
            let identity = self.identity_store.get_full().await?;
            let data_for_new_block = self.get_data_for_new_block(
                &identity,
                ENDORSED_TO,
                Some((&mintnode, ENDORSED_BY)),
                "",
            )?;
            let block = self
                .add_block_for_operation(
                    bill_id,
                    &mut blockchain,
                    timestamp,
                    BillOpCode::Mint,
                    identity.clone(),
                    data_for_new_block,
                )
                .await?;

            self.add_block_to_identity_chain_for_signed_bill_action(
                bill_id,
                &block,
                &identity.key_pair,
                &identity.identity.public_key_pem,
                timestamp,
            )
            .await?;

            return Ok(blockchain);
        }
        Err(Error::CallerIsNotPayeeOrEndorsee)
    }

    async fn sell_bitcredit_bill(
        &self,
        bill_id: &str,
        buyer: IdentityPublicData,
        timestamp: i64,
        amount_numbers: u64,
    ) -> Result<BillBlockchain> {
        let my_node_id = self.identity_store.get_node_id().await?.to_string();
        let mut blockchain = self.store.read_bill_chain_from_file(bill_id).await?;
        let bill_keys = self.store.read_bill_keys_from_file(bill_id).await?;
        let bill = blockchain.get_last_version_bill(&bill_keys)?;

        if (my_node_id.eq(&bill.payee.node_id) && !blockchain.has_been_endorsed_or_sold())
            || (my_node_id.eq(&bill.endorsee.node_id))
        {
            let identity = self.identity_store.get_full().await?;
            let data_for_new_block = self.get_data_for_new_block(
                &identity,
                SOLD_TO,
                Some((&buyer, SOLD_BY)),
                &format!("{}{amount_numbers}", AMOUNT),
            )?;
            let block = self
                .add_block_for_operation(
                    bill_id,
                    &mut blockchain,
                    timestamp,
                    BillOpCode::Sell,
                    identity.clone(),
                    data_for_new_block,
                )
                .await?;

            self.add_block_to_identity_chain_for_signed_bill_action(
                bill_id,
                &block,
                &identity.key_pair,
                &identity.identity.public_key_pem,
                timestamp,
            )
            .await?;

            return Ok(blockchain);
        }
        Err(Error::CallerIsNotPayeeOrEndorsee)
    }

    async fn endorse_bitcredit_bill(
        &self,
        bill_id: &str,
        endorsee: IdentityPublicData,
        timestamp: i64,
    ) -> Result<BillBlockchain> {
        let my_node_id = self.identity_store.get_node_id().await?.to_string();
        let mut blockchain = self.store.read_bill_chain_from_file(bill_id).await?;
        let bill_keys = self.store.read_bill_keys_from_file(bill_id).await?;
        let bill = blockchain.get_last_version_bill(&bill_keys)?;

        if (my_node_id.eq(&bill.payee.node_id) && !blockchain.has_been_endorsed_sold_or_minted())
            || (my_node_id.eq(&bill.endorsee.node_id))
        {
            let identity = self.identity_store.get_full().await?;
            let data_for_new_block = self.get_data_for_new_block(
                &identity,
                ENDORSED_TO,
                Some((&endorsee, ENDORSED_BY)),
                "",
            )?;
            let block = self
                .add_block_for_operation(
                    bill_id,
                    &mut blockchain,
                    timestamp,
                    BillOpCode::Endorse,
                    identity.clone(),
                    data_for_new_block,
                )
                .await?;

            self.add_block_to_identity_chain_for_signed_bill_action(
                bill_id,
                &block,
                &identity.key_pair,
                &identity.identity.public_key_pem,
                timestamp,
            )
            .await?;

            return Ok(blockchain);
        }
        Err(Error::CallerIsNotPayeeOrEndorsee)
    }
}

#[derive(Debug, Serialize, Deserialize, Clone)]
#[serde(crate = "rocket::serde")]
pub struct BitcreditBillToReturn {
    pub name: String,
    pub to_payee: bool,
    pub bill_jurisdiction: String,
    pub timestamp_at_drawing: i64,
    pub drawee: IdentityPublicData,
    pub drawer: IdentityPublicData,
    pub payee: IdentityPublicData,
    pub endorsee: IdentityPublicData,
    pub place_of_drawing: String,
    pub currency_code: String,
    pub amount_numbers: u64,
    pub amounts_letters: String,
    pub maturity_date: String,
    pub date_of_issue: String,
    pub compounding_interest_rate: u64,
    pub type_of_interest_calculation: bool,
    pub place_of_payment: String,
    pub public_key: String,
    pub private_key: String,
    pub language: String,
    pub accepted: bool,
    pub endorsed: bool,
    pub requested_to_pay: bool,
    pub requested_to_accept: bool,
    pub paid: bool,
    pub waited_for_payment: bool,
    pub address_for_selling: String,
    pub amount_for_selling: u64,
    pub buyer: IdentityPublicData,
    pub seller: IdentityPublicData,
    pub link_for_buy: String,
    pub link_to_pay: String,
    pub pr_key_bill: String,
    pub number_of_confirmations: u64,
    pub pending: bool,
    pub address_to_pay: String,
    pub chain_of_blocks: BillBlockchainToReturn,
}

#[derive(Debug, BorshSerialize, BorshDeserialize, Serialize, Deserialize, Clone)]
#[serde(crate = "rocket::serde")]
pub struct BitcreditEbillQuote {
    pub bill_id: String,
    pub quote_id: String,
    pub amount: u64,
    pub mint_node_id: String,
    pub mint_url: String,
    pub accepted: bool,
    pub token: String,
}

impl BitcreditEbillQuote {
    pub fn new_empty() -> Self {
        Self {
            bill_id: "".to_string(),
            quote_id: "".to_string(),
            amount: 0,
            mint_node_id: "".to_string(),
            mint_url: "".to_string(),
            accepted: false,
            token: "".to_string(),
        }
    }
}

#[derive(BorshSerialize, BorshDeserialize, Debug, Serialize, Deserialize, Clone)]
#[serde(crate = "rocket::serde")]
pub struct BitcreditBill {
    pub name: String,
    pub to_payee: bool,
    pub bill_jurisdiction: String,
    pub timestamp_at_drawing: i64,
    // The party obliged to pay a Bill
    pub drawee: IdentityPublicData,
    // The party issuing a Bill
    pub drawer: IdentityPublicData,
    pub payee: IdentityPublicData,
    // The person to whom the Payee or an Endorsee endorses a bill
    pub endorsee: IdentityPublicData,
    pub place_of_drawing: String,
    pub currency_code: String,
    //TODO: f64
    pub amount_numbers: u64,
    pub amounts_letters: String,
    pub maturity_date: String,
    pub date_of_issue: String,
    pub compounding_interest_rate: u64,
    pub type_of_interest_calculation: bool,
    // Defaulting to the drawee’s id/ address.
    pub place_of_payment: String,
    pub public_key: String,
    pub private_key: String,
    pub language: String,
    pub files: Vec<File>,
}

#[cfg(test)]
impl BitcreditBill {
    pub fn new_empty() -> Self {
        Self {
            name: "".to_string(),
            to_payee: false,
            bill_jurisdiction: "".to_string(),
            timestamp_at_drawing: 0,
            drawee: IdentityPublicData::new_empty(),
            drawer: IdentityPublicData::new_empty(),
            payee: IdentityPublicData::new_empty(),
            endorsee: IdentityPublicData::new_empty(),
            place_of_drawing: "".to_string(),
            currency_code: "".to_string(),
            amount_numbers: 0,
            amounts_letters: "".to_string(),
            maturity_date: "".to_string(),
            date_of_issue: "".to_string(),
            compounding_interest_rate: 0,
            type_of_interest_calculation: false,
            place_of_payment: "".to_string(),
            public_key: "".to_string(),
            private_key: "".to_string(),
            language: "".to_string(),
            files: vec![],
        }
    }
}

#[derive(Serialize, Deserialize, Debug, Clone)]
pub struct BillKeys {
    pub private_key_pem: String,
    pub public_key_pem: String,
}

#[cfg(test)]
pub mod test {
    use super::*;
    use crate::{
        service::{identity_service::Identity, notification_service::MockNotificationServiceApi},
        tests::test::{TEST_PRIVATE_KEY, TEST_PUB_KEY},
    };
    use blockchain::identity::IdentityBlockchain;
    use core::str;
    use external::bitcoin::MockBitcoinClientApi;
    use futures::channel::mpsc;
    use libp2p::PeerId;
    use mockall::predicate::{always, eq};
    use persistence::{
        bill::MockBillStoreApi, company::MockCompanyStoreApi, file_upload::MockFileUploadStoreApi,
        identity::MockIdentityStoreApi, identity_chain::MockIdentityChainStoreApi,
    };
    use std::sync::Arc;
    use util::crypto::BcrKeys;

    fn get_baseline_identity() -> IdentityWithAll {
        let mut identity = Identity::new_empty();
        identity.name = "drawer".to_owned();
        identity.public_key_pem = TEST_PUB_KEY.to_owned();
        identity.private_key_pem = TEST_PRIVATE_KEY.to_owned();
        IdentityWithAll {
            identity,
            node_id: PeerId::random(),
            key_pair: BcrKeys::new(),
        }
    }

    pub fn get_baseline_bill(bill_id: &str) -> BitcreditBill {
        let mut bill = BitcreditBill::new_empty();
        let s = bitcoin::secp256k1::Secp256k1::new();
        let private_key = bitcoin::PrivateKey::new(
            s.generate_keypair(&mut bitcoin::secp256k1::rand::thread_rng())
                .0,
            CONFIG.bitcoin_network(),
        );
        let public_key = private_key.public_key(&s);
        bill.payee = IdentityPublicData::new_empty();
        bill.payee.name = "payee".to_owned();
        bill.payee.bitcoin_public_key = public_key.to_string();
        bill.name = bill_id.to_owned();
        bill.public_key = public_key.to_string();
        bill.private_key = private_key.to_string();
        bill
    }

    pub fn get_genesis_chain(bill: Option<BitcreditBill>) -> BillBlockchain {
        let bill = bill.unwrap_or(get_baseline_bill("some name"));
<<<<<<< HEAD
        let data = to_vec(&bill).unwrap();
        let encrypted = util::rsa::encrypt_bytes_with_public_key(&data, TEST_PUB_KEY).unwrap();
        let encoded = hex::encode(encrypted);
        Chain::new(
            Block::new(
                123456,
                "prevhash".to_string(),
                encoded,
                bill_name.to_string(),
                TEST_PUB_KEY.to_owned(),
                OperationCode::Issue,
                TEST_PRIVATE_KEY.to_owned(),
                1731593928,
            )
            .unwrap(),
        )
    }

    fn get_service(mock_storage: MockBillStoreApi) -> BillService {
        let (sender, _) = mpsc::channel(0);
        let mut bitcoin_client = MockBitcoinClientApi::new();
        bitcoin_client
            .expect_get_address_to_pay()
            .returning(|_, _| Ok(String::from("1Jfn2nZcJ4T7bhE8FdMRz8T3P3YV4LsWn2")));
        BillService::new(
            Client::new(
                sender,
                Arc::new(MockBillStoreApi::new()),
                Arc::new(MockCompanyStoreApi::new()),
                Arc::new(MockIdentityStoreApi::new()),
                Arc::new(MockFileUploadStoreApi::new()),
            ),
            Arc::new(mock_storage),
            Arc::new(MockIdentityStoreApi::new()),
            Arc::new(MockFileUploadStoreApi::new()),
            Arc::new(bitcoin_client),
            Arc::new(MockNotificationServiceApi::new()),
        )
    }

    fn get_service_with_file_upload_store(
        mock_storage: MockBillStoreApi,
        mock_file_upload_storage: MockFileUploadStoreApi,
        mock_notification_service: MockNotificationServiceApi,
    ) -> BillService {
        let (sender, _) = mpsc::channel(0);
        BillService::new(
            Client::new(
                sender,
                Arc::new(MockBillStoreApi::new()),
                Arc::new(MockCompanyStoreApi::new()),
                Arc::new(MockIdentityStoreApi::new()),
                Arc::new(MockFileUploadStoreApi::new()),
            ),
            Arc::new(mock_storage),
            Arc::new(MockIdentityStoreApi::new()),
            Arc::new(mock_file_upload_storage),
            Arc::new(MockBitcoinClientApi::new()),
            Arc::new(mock_notification_service),
=======
        BillBlockchain::new(
            &bill,
            IdentityPublicData::new_empty(),
            get_baseline_identity().key_pair,
            TEST_PUB_KEY.to_owned(),
            1731593928,
>>>>>>> 3ec16304
        )
        .unwrap()
    }

    fn get_service(
        mock_storage: MockBillStoreApi,
        mock_identity_storage: MockIdentityStoreApi,
        mock_file_upload_storage: MockFileUploadStoreApi,
        mock_identity_chain_storage: MockIdentityChainStoreApi,
    ) -> BillService {
        let (sender, _) = mpsc::channel(0);
        let mut bitcoin_client = MockBitcoinClientApi::new();
        bitcoin_client
            .expect_get_address_to_pay()
            .returning(|_, _| Ok(String::from("1Jfn2nZcJ4T7bhE8FdMRz8T3P3YV4LsWn2")));
        bitcoin_client.expect_generate_link_to_pay().returning(|_,_,_| String::from("bitcoin:1Jfn2nZcJ4T7bhE8FdMRz8T3P3YV4LsWn2?amount=0.01&message=Payment in relation to bill some bill"));
        BillService::new(
            Client::new(
                sender,
                Arc::new(MockBillStoreApi::new()),
                Arc::new(MockCompanyStoreApi::new()),
                Arc::new(MockIdentityStoreApi::new()),
                Arc::new(MockFileUploadStoreApi::new()),
            ),
            Arc::new(mock_storage),
            Arc::new(mock_identity_storage),
            Arc::new(mock_file_upload_storage),
            Arc::new(bitcoin_client),
<<<<<<< HEAD
            Arc::new(MockNotificationServiceApi::new()),
=======
            Arc::new(mock_identity_chain_storage),
        )
    }

    fn get_storages() -> (
        MockBillStoreApi,
        MockIdentityStoreApi,
        MockFileUploadStoreApi,
        MockIdentityChainStoreApi,
    ) {
        let mut identity_chain_store = MockIdentityChainStoreApi::new();
        identity_chain_store
            .expect_get_latest_block()
            .returning(|| {
                let mut identity = Identity::new_empty();
                identity.public_key_pem = TEST_PUB_KEY.to_string();
                Ok(IdentityBlockchain::new(
                    &identity.into(),
                    &PeerId::random().to_string(),
                    &BcrKeys::new(),
                    TEST_PUB_KEY,
                    1731593928,
                )
                .unwrap()
                .get_latest_block()
                .clone())
            });
        identity_chain_store
            .expect_add_block()
            .returning(|_| Ok(()));
        (
            MockBillStoreApi::new(),
            MockIdentityStoreApi::new(),
            MockFileUploadStoreApi::new(),
            identity_chain_store,
>>>>>>> 3ec16304
        )
    }

    #[tokio::test]
    async fn issue_bill_baseline() {
        let (mut storage, identity_storage, mut file_upload_storage, identity_chain_store) =
            get_storages();
        let expected_file_name = "invoice_00000000-0000-0000-0000-000000000000.pdf";
        let file_bytes = String::from("hello world").as_bytes().to_vec();
<<<<<<< HEAD
        let mut file_upload_storage = MockFileUploadStoreApi::new();
        let mut notification_service = MockNotificationServiceApi::new();

=======
>>>>>>> 3ec16304
        file_upload_storage
            .expect_read_temp_upload_files()
            .returning(move |_| Ok(vec![(expected_file_name.to_string(), file_bytes.clone())]));
        file_upload_storage
            .expect_remove_temp_upload_folder()
            .returning(|_| Ok(()));
        file_upload_storage
            .expect_save_attached_file()
            .returning(move |_, _, _| Ok(()));
        storage
            .expect_write_bill_keys_to_file()
            .returning(|_, _, _| Ok(()));
        storage
            .expect_write_blockchain_to_file()
            .returning(|_, _| Ok(()));

<<<<<<< HEAD
        // should send a bill is signed event
        notification_service
            .expect_send_bill_is_signed_event()
            .returning(|_| Ok(()));

        let service =
            get_service_with_file_upload_store(storage, file_upload_storage, notification_service);
=======
        let service = get_service(
            storage,
            identity_storage,
            file_upload_storage,
            identity_chain_store,
        );
>>>>>>> 3ec16304

        let mut identity = Identity::new_empty();
        identity.public_key_pem = TEST_PUB_KEY.to_owned();
        identity.private_key_pem = TEST_PRIVATE_KEY.to_owned();
        let drawer = IdentityWithAll {
            identity,
            node_id: PeerId::random(),
            key_pair: BcrKeys::new(),
        };
        let drawee = IdentityPublicData::new_empty();
        let payee = IdentityPublicData::new_empty();

        let bill = service
            .issue_new_bill(
                String::from("UK"),
                String::from("Vienna"),
                100,
                String::from("London"),
                String::from("2030-01-01"),
                String::from("sa"),
                drawer,
                String::from("en"),
                drawee,
                payee,
                Some("1234".to_string()),
                1731593928,
            )
            .await
            .unwrap();

        assert_eq!(bill.files.first().unwrap().name, expected_file_name);
    }

    #[tokio::test]
    async fn save_encrypt_open_decrypt_compare_hashes() {
        let (storage, identity_storage, mut file_upload_storage, identity_chain_store) =
            get_storages();
        let bill_id = "test_bill_id";
        let file_name = "invoice_00000000-0000-0000-0000-000000000000.pdf";
        let file_bytes = String::from("hello world").as_bytes().to_vec();
        let expected_encrypted =
            util::rsa::encrypt_bytes_with_public_key(&file_bytes, TEST_PUB_KEY).unwrap();

        file_upload_storage
            .expect_save_attached_file()
            .with(always(), eq(bill_id), eq(file_name))
            .times(1)
            .returning(|_, _, _| Ok(()));

        file_upload_storage
            .expect_open_attached_file()
            .with(eq(bill_id), eq(file_name))
            .times(1)
            .returning(move |_, _| Ok(expected_encrypted.clone()));
<<<<<<< HEAD
        let service = get_service_with_file_upload_store(
            storage,
            file_upload_storage,
            MockNotificationServiceApi::new(),
=======
        let service = get_service(
            storage,
            identity_storage,
            file_upload_storage,
            identity_chain_store,
>>>>>>> 3ec16304
        );

        let bill_file = service
            .encrypt_and_save_uploaded_file(file_name, &file_bytes, bill_id, TEST_PUB_KEY)
            .await
            .unwrap();
        assert_eq!(
            bill_file.hash,
            String::from("DULfJyE3WQqNxy3ymuhAChyNR3yufT88pmqvAazKFMG4")
        );
        assert_eq!(bill_file.name, String::from(file_name));

        let decrypted = service
            .open_and_decrypt_attached_file(bill_id, file_name, TEST_PRIVATE_KEY)
            .await
            .unwrap();
        assert_eq!(str::from_utf8(&decrypted).unwrap(), "hello world");
    }

    #[tokio::test]
    async fn save_encrypt_propagates_write_file_error() {
        let (storage, identity_storage, mut file_upload_storage, identity_chain_store) =
            get_storages();
        file_upload_storage
            .expect_save_attached_file()
            .returning(|_, _, _| {
                Err(persistence::Error::Io(std::io::Error::new(
                    std::io::ErrorKind::Other,
                    "test error",
                )))
            });
<<<<<<< HEAD
        let service = get_service_with_file_upload_store(
            storage,
            file_upload_storage,
            MockNotificationServiceApi::new(),
=======
        let service = get_service(
            storage,
            identity_storage,
            file_upload_storage,
            identity_chain_store,
>>>>>>> 3ec16304
        );

        assert!(service
            .encrypt_and_save_uploaded_file("file_name", &[], "test", TEST_PUB_KEY)
            .await
            .is_err());
    }

    #[tokio::test]
    async fn open_decrypt_propagates_read_file_error() {
        let (storage, identity_storage, mut file_upload_storage, identity_chain_store) =
            get_storages();
        file_upload_storage
            .expect_open_attached_file()
            .returning(|_, _| {
                Err(persistence::Error::Io(std::io::Error::new(
                    std::io::ErrorKind::Other,
                    "test error",
                )))
            });
<<<<<<< HEAD
        let service = get_service_with_file_upload_store(
            storage,
            file_upload_storage,
            MockNotificationServiceApi::new(),
=======
        let service = get_service(
            storage,
            identity_storage,
            file_upload_storage,
            identity_chain_store,
>>>>>>> 3ec16304
        );

        assert!(service
            .open_and_decrypt_attached_file("test", "test", TEST_PRIVATE_KEY)
            .await
            .is_err());
    }

    #[tokio::test]
    async fn get_bill_keys_calls_storage() {
        let (mut storage, identity_storage, file_upload_storage, identity_chain_store) =
            get_storages();
        storage.expect_read_bill_keys_from_file().returning(|_| {
            Ok(BillKeys {
                private_key_pem: TEST_PRIVATE_KEY.to_owned(),
                public_key_pem: TEST_PUB_KEY.to_owned(),
            })
        });
        let service = get_service(
            storage,
            identity_storage,
            file_upload_storage,
            identity_chain_store,
        );

        assert!(service.get_bill_keys("test").await.is_ok());
        assert_eq!(
            service.get_bill_keys("test").await.unwrap().private_key_pem,
            TEST_PRIVATE_KEY.to_owned()
        );
        assert_eq!(
            service.get_bill_keys("test").await.unwrap().public_key_pem,
            TEST_PUB_KEY.to_owned()
        );
    }

    #[tokio::test]
    async fn get_bill_keys_propagates_errors() {
        let (mut storage, identity_storage, file_upload_storage, identity_chain_store) =
            get_storages();
        storage.expect_read_bill_keys_from_file().returning(|_| {
            Err(persistence::Error::Io(std::io::Error::new(
                std::io::ErrorKind::Other,
                "test error",
            )))
        });
        let service = get_service(
            storage,
            identity_storage,
            file_upload_storage,
            identity_chain_store,
        );

        assert!(service.get_bill_keys("test").await.is_err());
    }

    #[test]
    fn get_data_for_new_block_basic() {
        let (storage, identity_storage, file_upload_storage, identity_chain_store) = get_storages();
        let service = get_service(
            storage,
            identity_storage,
            file_upload_storage,
            identity_chain_store,
        );
        let prefix = "Accepted by: ";
        let res = service.get_data_for_new_block(&get_baseline_identity(), prefix, None, "");

        assert!(res.is_ok());
        assert!(res.unwrap().contains(prefix));
    }

    #[test]
    fn get_data_for_new_block_with_midfix() {
        let (storage, identity_storage, file_upload_storage, identity_chain_store) = get_storages();
        let service = get_service(
            storage,
            identity_storage,
            file_upload_storage,
            identity_chain_store,
        );
        let prefix = "Sold by: ";
        let midfix = " sold to: ";
        let res = service.get_data_for_new_block(
            &get_baseline_identity(),
            prefix,
            Some((&IdentityPublicData::new_empty(), midfix)),
            "",
        );

        assert!(res.is_ok());
        let unwrapped = res.unwrap();
        assert!(unwrapped.contains(prefix));
        assert!(unwrapped.contains(midfix));
    }

    #[test]
    fn get_data_for_new_block_with_midfix_and_postfix() {
        let (storage, identity_storage, file_upload_storage, identity_chain_store) = get_storages();
        let service = get_service(
            storage,
            identity_storage,
            file_upload_storage,
            identity_chain_store,
        );
        let prefix = "Sold by: ";
        let midfix = " sold to: ";
        let postfix = " with amount: 5000 ";
        let res = service.get_data_for_new_block(
            &get_baseline_identity(),
            prefix,
            Some((&IdentityPublicData::new_empty(), midfix)),
            postfix,
        );

        assert!(res.is_ok());
        let unwrapped = res.unwrap();
        assert!(unwrapped.contains(prefix));
        assert!(unwrapped.contains(midfix));
        assert!(unwrapped.contains(postfix));
    }

    #[tokio::test]
    async fn add_block_for_operation_baseline() {
        let (mut storage, identity_storage, file_upload_storage, identity_chain_store) =
            get_storages();
        storage.expect_read_bill_keys_from_file().returning(|_| {
            Ok(BillKeys {
                private_key_pem: TEST_PRIVATE_KEY.to_owned(),
                public_key_pem: TEST_PUB_KEY.to_owned(),
            })
        });
        storage
            .expect_write_blockchain_to_file()
            .returning(|_, _| Ok(()));
        let service = get_service(
            storage,
            identity_storage,
            file_upload_storage,
            identity_chain_store,
        );
        let identity = get_baseline_identity();
        let data_for_new_block = service
            .get_data_for_new_block(&identity, "Requested to pay by ", None, "")
            .unwrap();
        let mut chain = get_genesis_chain(None);

        let res = service
            .add_block_for_operation(
                "some name",
                &mut chain,
                1731593928,
                BillOpCode::RequestToPay,
                identity,
                data_for_new_block,
            )
            .await;
        assert!(res.is_ok());
        assert!(chain.blocks().len() == 2);
        assert!(chain.get_latest_block().operation_code == BillOpCode::RequestToPay);
    }

    #[tokio::test]
    async fn add_block_for_operation_fails_if_key_fetching_fails() {
        let (mut storage, identity_storage, file_upload_storage, identity_chain_store) =
            get_storages();
        storage.expect_read_bill_keys_from_file().returning(|_| {
            Err(persistence::Error::Io(std::io::Error::new(
                std::io::ErrorKind::Other,
                "test error",
            )))
        });
        let service = get_service(
            storage,
            identity_storage,
            file_upload_storage,
            identity_chain_store,
        );
        let identity = get_baseline_identity();
        let mut chain = get_genesis_chain(None);

        let res = service
            .add_block_for_operation(
                "some name",
                &mut chain,
                1731593928,
                BillOpCode::RequestToPay,
                identity.clone(),
                service
                    .get_data_for_new_block(&identity, "Requested to pay by ", None, "")
                    .unwrap(),
            )
            .await;
        assert!(res.is_err());
    }

    #[tokio::test]
    async fn get_bills_baseline() {
        let (mut storage, identity_storage, file_upload_storage, identity_chain_store) =
            get_storages();
        storage.expect_read_bill_keys_from_file().returning(|_| {
            Ok(BillKeys {
                private_key_pem: TEST_PRIVATE_KEY.to_owned(),
                public_key_pem: TEST_PUB_KEY.to_owned(),
            })
        });
        storage
            .expect_read_bill_chain_from_file()
            .returning(|_| Ok(get_genesis_chain(None)));
        storage
            .expect_get_bills()
            .returning(|| Ok(vec![get_baseline_bill("some name")]));
        let service = get_service(
            storage,
            identity_storage,
            file_upload_storage,
            identity_chain_store,
        );

        let res = service.get_bills().await;
        assert!(res.is_ok());
        let returned_bills = res.unwrap();
        assert!(returned_bills.len() == 1);
        assert_eq!(returned_bills[0].name, "some name".to_string());
    }

    #[tokio::test]
    async fn get_bills_empty_for_no_bills() {
        let (mut storage, identity_storage, file_upload_storage, identity_chain_store) =
            get_storages();
        storage.expect_get_bills().returning(|| Ok(vec![]));
        let service = get_service(
            storage,
            identity_storage,
            file_upload_storage,
            identity_chain_store,
        );

        let res = service.get_bills().await;
        assert!(res.is_ok());
        assert!(res.unwrap().is_empty());
    }

    #[tokio::test]
    async fn get_full_bill_baseline() {
        let (mut storage, mut identity_storage, file_upload_storage, identity_chain_store) =
            get_storages();
        let identity = get_baseline_identity();
        let mut bill = get_baseline_bill("some name");
        bill.drawee = IdentityPublicData::new_only_node_id(identity.node_id.to_string());
        let drawee_node_id = bill.drawee.node_id.clone();
        storage.expect_read_bill_keys_from_file().returning(|_| {
            Ok(BillKeys {
                private_key_pem: TEST_PRIVATE_KEY.to_owned(),
                public_key_pem: TEST_PUB_KEY.to_owned(),
            })
        });
        storage
            .expect_read_bill_chain_from_file()
            .returning(move |_| Ok(get_genesis_chain(Some(bill.clone()))));
        identity_storage
            .expect_get_node_id()
            .returning(move || Ok(identity.node_id));
        identity_storage
            .expect_get_full()
            .returning(move || Ok(identity.clone()));
        let service = get_service(
            storage,
            identity_storage,
            file_upload_storage,
            identity_chain_store,
        );

        let res = service.get_full_bill("some name", 1731593928).await;
        assert!(res.is_ok());
        assert_eq!(res.as_ref().unwrap().name, "some name".to_string());
        assert_eq!(res.as_ref().unwrap().drawee.node_id, drawee_node_id);
    }

    #[tokio::test]
    async fn accept_bill_baseline() {
        let (mut storage, mut identity_storage, file_upload_storage, identity_chain_store) =
            get_storages();
        let identity = get_baseline_identity();
        let mut bill = get_baseline_bill("some name");
        bill.drawee = IdentityPublicData::new_only_node_id(identity.node_id.to_string());
        storage
            .expect_write_blockchain_to_file()
            .returning(|_, _| Ok(()));
        storage.expect_read_bill_keys_from_file().returning(|_| {
            Ok(BillKeys {
                private_key_pem: TEST_PRIVATE_KEY.to_owned(),
                public_key_pem: TEST_PUB_KEY.to_owned(),
            })
        });
        storage
            .expect_read_bill_chain_from_file()
            .returning(move |_| Ok(get_genesis_chain(Some(bill.clone()))));
        identity_storage
            .expect_get_node_id()
            .returning(move || Ok(identity.node_id));
        identity_storage
            .expect_get_full()
            .returning(move || Ok(identity.clone()));
        let service = get_service(
            storage,
            identity_storage,
            file_upload_storage,
            identity_chain_store,
        );

        let res = service.accept_bill("some name", 1731593928).await;
        assert!(res.is_ok());
        assert!(res.as_ref().unwrap().blocks().len() == 2);
        assert!(res.unwrap().blocks()[1].operation_code == BillOpCode::Accept);
    }

    #[tokio::test]
    async fn accept_bill_fails_if_drawee_not_caller() {
        let (mut storage, mut identity_storage, file_upload_storage, identity_chain_store) =
            get_storages();
        let identity = get_baseline_identity();
        let mut bill = get_baseline_bill("some name");
        bill.drawee = IdentityPublicData::new_only_node_id(PeerId::random().to_string());
        storage.expect_read_bill_keys_from_file().returning(|_| {
            Ok(BillKeys {
                private_key_pem: TEST_PRIVATE_KEY.to_owned(),
                public_key_pem: TEST_PUB_KEY.to_owned(),
            })
        });
        storage
            .expect_read_bill_chain_from_file()
            .returning(move |_| Ok(get_genesis_chain(Some(bill.clone()))));
        identity_storage
            .expect_get_node_id()
            .returning(move || Ok(identity.node_id));
        let service = get_service(
            storage,
            identity_storage,
            file_upload_storage,
            identity_chain_store,
        );

        let res = service.accept_bill("some name", 1731593928).await;
        assert!(res.is_err());
    }

    #[tokio::test]
    async fn accept_bill_fails_if_already_accepted() {
        let (mut storage, mut identity_storage, file_upload_storage, identity_chain_store) =
            get_storages();
        let identity = get_baseline_identity();
        let mut bill = get_baseline_bill("some name");
        bill.drawee = IdentityPublicData::new_only_node_id(identity.node_id.to_string());
        storage.expect_read_bill_keys_from_file().returning(|_| {
            Ok(BillKeys {
                private_key_pem: TEST_PRIVATE_KEY.to_owned(),
                public_key_pem: TEST_PUB_KEY.to_owned(),
            })
        });
        let mut chain = get_genesis_chain(Some(bill.clone()));
        chain.blocks_mut().push(
            BillBlock::new(
                123456,
                "prevhash".to_string(),
                "hash".to_string(),
                BillOpCode::Accept,
                identity.key_pair,
                1731593928,
            )
            .unwrap(),
        );
        storage
            .expect_read_bill_chain_from_file()
            .returning(move |_| Ok(chain.clone()));
        identity_storage
            .expect_get_node_id()
            .returning(move || Ok(identity.node_id));
        let service = get_service(
            storage,
            identity_storage,
            file_upload_storage,
            identity_chain_store,
        );

        let res = service.accept_bill("some name", 1731593928).await;
        assert!(res.is_err());
    }

    #[tokio::test]
    async fn request_pay_baseline() {
        let (mut storage, mut identity_storage, file_upload_storage, identity_chain_store) =
            get_storages();
        let identity = get_baseline_identity();
        let mut bill = get_baseline_bill("some name");
        bill.payee = IdentityPublicData::new_only_node_id(identity.node_id.to_string());
        storage
            .expect_write_blockchain_to_file()
            .returning(|_, _| Ok(()));
        storage.expect_read_bill_keys_from_file().returning(|_| {
            Ok(BillKeys {
                private_key_pem: TEST_PRIVATE_KEY.to_owned(),
                public_key_pem: TEST_PUB_KEY.to_owned(),
            })
        });
        storage
            .expect_read_bill_chain_from_file()
            .returning(move |_| Ok(get_genesis_chain(Some(bill.clone()))));
        identity_storage
            .expect_get_node_id()
            .returning(move || Ok(identity.node_id));
        identity_storage
            .expect_get_full()
            .returning(move || Ok(identity.clone()));
        let service = get_service(
            storage,
            identity_storage,
            file_upload_storage,
            identity_chain_store,
        );

        let res = service.request_pay("some name", 1731593928).await;
        assert!(res.is_ok());
        assert!(res.as_ref().unwrap().blocks().len() == 2);
        assert!(res.unwrap().blocks()[1].operation_code == BillOpCode::RequestToPay);
    }

    #[tokio::test]
    async fn request_pay_fails_if_payee_not_caller() {
        let (mut storage, mut identity_storage, file_upload_storage, identity_chain_store) =
            get_storages();
        let identity = get_baseline_identity();
        let mut bill = get_baseline_bill("some name");
        bill.payee = IdentityPublicData::new_only_node_id(PeerId::random().to_string());
        storage.expect_read_bill_keys_from_file().returning(|_| {
            Ok(BillKeys {
                private_key_pem: TEST_PRIVATE_KEY.to_owned(),
                public_key_pem: TEST_PUB_KEY.to_owned(),
            })
        });
        storage
            .expect_read_bill_chain_from_file()
            .returning(move |_| Ok(get_genesis_chain(Some(bill.clone()))));
        identity_storage
            .expect_get_node_id()
            .returning(move || Ok(identity.node_id));
        let service = get_service(
            storage,
            identity_storage,
            file_upload_storage,
            identity_chain_store,
        );

        let res = service.request_pay("some name", 1731593928).await;
        assert!(res.is_err());
    }

    #[tokio::test]
    async fn request_acceptance_baseline() {
        let (mut storage, mut identity_storage, file_upload_storage, identity_chain_store) =
            get_storages();
        let identity = get_baseline_identity();
        let mut bill = get_baseline_bill("some name");
        bill.payee = IdentityPublicData::new_only_node_id(identity.node_id.to_string());
        storage
            .expect_write_blockchain_to_file()
            .returning(|_, _| Ok(()));
        storage.expect_read_bill_keys_from_file().returning(|_| {
            Ok(BillKeys {
                private_key_pem: TEST_PRIVATE_KEY.to_owned(),
                public_key_pem: TEST_PUB_KEY.to_owned(),
            })
        });
        storage
            .expect_read_bill_chain_from_file()
            .returning(move |_| Ok(get_genesis_chain(Some(bill.clone()))));
        identity_storage
            .expect_get_node_id()
            .returning(move || Ok(identity.node_id));
        identity_storage
            .expect_get_full()
            .returning(move || Ok(identity.clone()));
        let service = get_service(
            storage,
            identity_storage,
            file_upload_storage,
            identity_chain_store,
        );

        let res = service.request_acceptance("some name", 1731593928).await;
        assert!(res.is_ok());
        assert!(res.as_ref().unwrap().blocks().len() == 2);
        assert!(res.unwrap().blocks()[1].operation_code == BillOpCode::RequestToAccept);
    }

    #[tokio::test]
    async fn request_acceptance_fails_if_payee_not_caller() {
        let (mut storage, mut identity_storage, file_upload_storage, identity_chain_store) =
            get_storages();
        let identity = get_baseline_identity();
        let mut bill = get_baseline_bill("some name");
        bill.payee = IdentityPublicData::new_only_node_id(PeerId::random().to_string());
        storage.expect_read_bill_keys_from_file().returning(|_| {
            Ok(BillKeys {
                private_key_pem: TEST_PRIVATE_KEY.to_owned(),
                public_key_pem: TEST_PUB_KEY.to_owned(),
            })
        });
        storage
            .expect_read_bill_chain_from_file()
            .returning(move |_| Ok(get_genesis_chain(Some(bill.clone()))));
        identity_storage
            .expect_get_node_id()
            .returning(move || Ok(identity.node_id));
        let service = get_service(
            storage,
            identity_storage,
            file_upload_storage,
            identity_chain_store,
        );

        let res = service.request_acceptance("some name", 1731593928).await;
        assert!(res.is_err());
    }

    #[tokio::test]
    async fn mint_bitcredit_bill_baseline() {
        let (mut storage, mut identity_storage, file_upload_storage, identity_chain_store) =
            get_storages();
        let identity = get_baseline_identity();
        let mut bill = get_baseline_bill("some name");
        bill.payee = IdentityPublicData::new_only_node_id(identity.node_id.to_string());
        storage
            .expect_write_blockchain_to_file()
            .returning(|_, _| Ok(()));
        storage.expect_read_bill_keys_from_file().returning(|_| {
            Ok(BillKeys {
                private_key_pem: TEST_PRIVATE_KEY.to_owned(),
                public_key_pem: TEST_PUB_KEY.to_owned(),
            })
        });
        storage
            .expect_read_bill_chain_from_file()
            .returning(move |_| Ok(get_genesis_chain(Some(bill.clone()))));
        identity_storage
            .expect_get_node_id()
            .returning(move || Ok(identity.node_id));
        identity_storage
            .expect_get_full()
            .returning(move || Ok(identity.clone()));
        let service = get_service(
            storage,
            identity_storage,
            file_upload_storage,
            identity_chain_store,
        );

        let res = service
            .mint_bitcredit_bill("some name", IdentityPublicData::new_empty(), 1731593928)
            .await;
        assert!(res.is_ok());
        assert!(res.as_ref().unwrap().blocks().len() == 2);
        assert!(res.unwrap().blocks()[1].operation_code == BillOpCode::Mint);
    }

    #[tokio::test]
    async fn mint_bitcredit_bill_fails_if_payee_not_caller() {
        let (mut storage, mut identity_storage, file_upload_storage, identity_chain_store) =
            get_storages();
        let identity = get_baseline_identity();
        let mut bill = get_baseline_bill("some name");
        bill.payee = IdentityPublicData::new_only_node_id(PeerId::random().to_string());
        storage.expect_read_bill_keys_from_file().returning(|_| {
            Ok(BillKeys {
                private_key_pem: TEST_PRIVATE_KEY.to_owned(),
                public_key_pem: TEST_PUB_KEY.to_owned(),
            })
        });
        storage
            .expect_read_bill_chain_from_file()
            .returning(move |_| Ok(get_genesis_chain(Some(bill.clone()))));
        identity_storage
            .expect_get_node_id()
            .returning(move || Ok(identity.node_id));
        let service = get_service(
            storage,
            identity_storage,
            file_upload_storage,
            identity_chain_store,
        );

        let res = service
            .mint_bitcredit_bill("some name", IdentityPublicData::new_empty(), 1731593928)
            .await;
        assert!(res.is_err());
    }

    #[tokio::test]
    async fn sell_bitcredit_bill_baseline() {
        let (mut storage, mut identity_storage, file_upload_storage, identity_chain_store) =
            get_storages();
        let identity = get_baseline_identity();
        let mut bill = get_baseline_bill("some name");
        bill.payee = IdentityPublicData::new_only_node_id(identity.node_id.to_string());
        storage
            .expect_write_blockchain_to_file()
            .returning(|_, _| Ok(()));
        storage.expect_read_bill_keys_from_file().returning(|_| {
            Ok(BillKeys {
                private_key_pem: TEST_PRIVATE_KEY.to_owned(),
                public_key_pem: TEST_PUB_KEY.to_owned(),
            })
        });
        storage
            .expect_read_bill_chain_from_file()
            .returning(move |_| Ok(get_genesis_chain(Some(bill.clone()))));
        identity_storage
            .expect_get_node_id()
            .returning(move || Ok(identity.node_id));
        identity_storage
            .expect_get_full()
            .returning(move || Ok(identity.clone()));
        let service = get_service(
            storage,
            identity_storage,
            file_upload_storage,
            identity_chain_store,
        );

        let res = service
            .sell_bitcredit_bill(
                "some name",
                IdentityPublicData::new_empty(),
                1731593928,
                15000,
            )
            .await;
        assert!(res.is_ok());
        assert!(res.as_ref().unwrap().blocks().len() == 2);
        assert!(res.unwrap().blocks()[1].operation_code == BillOpCode::Sell);
    }

    #[tokio::test]
    async fn sell_bitcredit_bill_fails_if_payee_not_caller() {
        let (mut storage, mut identity_storage, file_upload_storage, identity_chain_store) =
            get_storages();
        let identity = get_baseline_identity();
        let mut bill = get_baseline_bill("some name");
        bill.payee = IdentityPublicData::new_only_node_id(PeerId::random().to_string());
        storage.expect_read_bill_keys_from_file().returning(|_| {
            Ok(BillKeys {
                private_key_pem: TEST_PRIVATE_KEY.to_owned(),
                public_key_pem: TEST_PUB_KEY.to_owned(),
            })
        });
        storage
            .expect_read_bill_chain_from_file()
            .returning(move |_| Ok(get_genesis_chain(Some(bill.clone()))));
        identity_storage
            .expect_get_node_id()
            .returning(move || Ok(identity.node_id));
        let service = get_service(
            storage,
            identity_storage,
            file_upload_storage,
            identity_chain_store,
        );

        let res = service
            .sell_bitcredit_bill(
                "some name",
                IdentityPublicData::new_empty(),
                1731593928,
                15000,
            )
            .await;
        assert!(res.is_err());
    }

    #[tokio::test]
    async fn endorse_bitcredit_bill_baseline() {
        let (mut storage, mut identity_storage, file_upload_storage, identity_chain_store) =
            get_storages();
        let identity = get_baseline_identity();
        let mut bill = get_baseline_bill("some name");
        bill.payee = IdentityPublicData::new_only_node_id(identity.node_id.to_string());
        storage
            .expect_write_blockchain_to_file()
            .returning(|_, _| Ok(()));
        storage.expect_read_bill_keys_from_file().returning(|_| {
            Ok(BillKeys {
                private_key_pem: TEST_PRIVATE_KEY.to_owned(),
                public_key_pem: TEST_PUB_KEY.to_owned(),
            })
        });
        storage
            .expect_read_bill_chain_from_file()
            .returning(move |_| Ok(get_genesis_chain(Some(bill.clone()))));
        identity_storage
            .expect_get_node_id()
            .returning(move || Ok(identity.node_id));
        identity_storage
            .expect_get_full()
            .returning(move || Ok(identity.clone()));
        let service = get_service(
            storage,
            identity_storage,
            file_upload_storage,
            identity_chain_store,
        );

        let res = service
            .endorse_bitcredit_bill("some name", IdentityPublicData::new_empty(), 1731593928)
            .await;
        assert!(res.is_ok());
        assert!(res.as_ref().unwrap().blocks().len() == 2);
        assert!(res.unwrap().blocks()[1].operation_code == BillOpCode::Endorse);
    }

    #[tokio::test]
    async fn endorse_bitcredit_bill_fails_if_payee_not_caller() {
        let (mut storage, mut identity_storage, file_upload_storage, identity_chain_store) =
            get_storages();
        let identity = get_baseline_identity();
        let mut bill = get_baseline_bill("some name");
        bill.payee = IdentityPublicData::new_only_node_id(PeerId::random().to_string());
        storage.expect_read_bill_keys_from_file().returning(|_| {
            Ok(BillKeys {
                private_key_pem: TEST_PRIVATE_KEY.to_owned(),
                public_key_pem: TEST_PUB_KEY.to_owned(),
            })
        });
        storage
            .expect_read_bill_chain_from_file()
            .returning(move |_| Ok(get_genesis_chain(Some(bill.clone()))));
        identity_storage
            .expect_get_node_id()
            .returning(move || Ok(identity.node_id));
        let service = get_service(
            storage,
            identity_storage,
            file_upload_storage,
            identity_chain_store,
        );

        let res = service
            .endorse_bitcredit_bill("some name", IdentityPublicData::new_empty(), 1731593928)
            .await;
        assert!(res.is_err());
    }
}<|MERGE_RESOLUTION|>--- conflicted
+++ resolved
@@ -1,17 +1,11 @@
 use super::contact_service::IdentityPublicData;
 use super::identity_service::IdentityWithAll;
-<<<<<<< HEAD
 use super::notification_service::{self, NotificationServiceApi};
-use crate::blockchain::{
-    self, start_blockchain_for_new_bill, Block, Chain, ChainToReturn, OperationCode,
-    WaitingForPayment,
-=======
 use crate::blockchain::bill::{
     BillBlock, BillBlockchain, BillBlockchainToReturn, BillOpCode, WaitingForPayment,
->>>>>>> 3ec16304
 };
 use crate::blockchain::identity::{IdentityBlock, IdentitySignPersonBillBlockData};
-use crate::blockchain::Blockchain;
+use crate::blockchain::{self, Blockchain};
 use crate::constants::{
     ACCEPTED_BY, AMOUNT, COMPOUNDING_INTEREST_RATE_ZERO, ENDORSED_BY, ENDORSED_TO,
     REQ_TO_ACCEPT_BY, REQ_TO_PAY_BY, SOLD_BY, SOLD_TO,
@@ -22,10 +16,6 @@
 use crate::persistence::identity_chain::IdentityChainStoreApi;
 use crate::util::{rsa, BcrKeys};
 use crate::web::data::File;
-<<<<<<< HEAD
-=======
-use crate::{blockchain, CONFIG};
->>>>>>> 3ec16304
 use crate::{dht, external, persistence, util};
 use crate::{
     dht::{Client, GossipsubEvent, GossipsubEventId},
@@ -244,11 +234,8 @@
     identity_store: Arc<dyn IdentityStoreApi>,
     file_upload_store: Arc<dyn FileUploadStoreApi>,
     bitcoin_client: Arc<dyn BitcoinClientApi>,
-<<<<<<< HEAD
     notification_service: Arc<dyn NotificationServiceApi>,
-=======
     identity_blockchain_store: Arc<dyn IdentityChainStoreApi>,
->>>>>>> 3ec16304
 }
 
 impl BillService {
@@ -258,11 +245,8 @@
         identity_store: Arc<dyn IdentityStoreApi>,
         file_upload_store: Arc<dyn FileUploadStoreApi>,
         bitcoin_client: Arc<dyn BitcoinClientApi>,
-<<<<<<< HEAD
         notification_service: Arc<dyn NotificationServiceApi>,
-=======
         identity_blockchain_store: Arc<dyn IdentityChainStoreApi>,
->>>>>>> 3ec16304
     ) -> Self {
         Self {
             client,
@@ -270,11 +254,8 @@
             identity_store,
             file_upload_store,
             bitcoin_client,
-<<<<<<< HEAD
             notification_service,
-=======
             identity_blockchain_store,
->>>>>>> 3ec16304
         }
     }
 
@@ -1264,74 +1245,12 @@
 
     pub fn get_genesis_chain(bill: Option<BitcreditBill>) -> BillBlockchain {
         let bill = bill.unwrap_or(get_baseline_bill("some name"));
-<<<<<<< HEAD
-        let data = to_vec(&bill).unwrap();
-        let encrypted = util::rsa::encrypt_bytes_with_public_key(&data, TEST_PUB_KEY).unwrap();
-        let encoded = hex::encode(encrypted);
-        Chain::new(
-            Block::new(
-                123456,
-                "prevhash".to_string(),
-                encoded,
-                bill_name.to_string(),
-                TEST_PUB_KEY.to_owned(),
-                OperationCode::Issue,
-                TEST_PRIVATE_KEY.to_owned(),
-                1731593928,
-            )
-            .unwrap(),
-        )
-    }
-
-    fn get_service(mock_storage: MockBillStoreApi) -> BillService {
-        let (sender, _) = mpsc::channel(0);
-        let mut bitcoin_client = MockBitcoinClientApi::new();
-        bitcoin_client
-            .expect_get_address_to_pay()
-            .returning(|_, _| Ok(String::from("1Jfn2nZcJ4T7bhE8FdMRz8T3P3YV4LsWn2")));
-        BillService::new(
-            Client::new(
-                sender,
-                Arc::new(MockBillStoreApi::new()),
-                Arc::new(MockCompanyStoreApi::new()),
-                Arc::new(MockIdentityStoreApi::new()),
-                Arc::new(MockFileUploadStoreApi::new()),
-            ),
-            Arc::new(mock_storage),
-            Arc::new(MockIdentityStoreApi::new()),
-            Arc::new(MockFileUploadStoreApi::new()),
-            Arc::new(bitcoin_client),
-            Arc::new(MockNotificationServiceApi::new()),
-        )
-    }
-
-    fn get_service_with_file_upload_store(
-        mock_storage: MockBillStoreApi,
-        mock_file_upload_storage: MockFileUploadStoreApi,
-        mock_notification_service: MockNotificationServiceApi,
-    ) -> BillService {
-        let (sender, _) = mpsc::channel(0);
-        BillService::new(
-            Client::new(
-                sender,
-                Arc::new(MockBillStoreApi::new()),
-                Arc::new(MockCompanyStoreApi::new()),
-                Arc::new(MockIdentityStoreApi::new()),
-                Arc::new(MockFileUploadStoreApi::new()),
-            ),
-            Arc::new(mock_storage),
-            Arc::new(MockIdentityStoreApi::new()),
-            Arc::new(mock_file_upload_storage),
-            Arc::new(MockBitcoinClientApi::new()),
-            Arc::new(mock_notification_service),
-=======
         BillBlockchain::new(
             &bill,
             IdentityPublicData::new_empty(),
             get_baseline_identity().key_pair,
             TEST_PUB_KEY.to_owned(),
             1731593928,
->>>>>>> 3ec16304
         )
         .unwrap()
     }
@@ -1341,6 +1260,22 @@
         mock_identity_storage: MockIdentityStoreApi,
         mock_file_upload_storage: MockFileUploadStoreApi,
         mock_identity_chain_storage: MockIdentityChainStoreApi,
+    ) -> BillService {
+        get_service_base(
+            mock_storage,
+            mock_identity_storage,
+            mock_file_upload_storage,
+            mock_identity_chain_storage,
+            MockNotificationServiceApi::new(),
+        )
+    }
+
+    fn get_service_base(
+        mock_storage: MockBillStoreApi,
+        mock_identity_storage: MockIdentityStoreApi,
+        mock_file_upload_storage: MockFileUploadStoreApi,
+        mock_identity_chain_storage: MockIdentityChainStoreApi,
+        mock_notification_service: MockNotificationServiceApi,
     ) -> BillService {
         let (sender, _) = mpsc::channel(0);
         let mut bitcoin_client = MockBitcoinClientApi::new();
@@ -1360,9 +1295,7 @@
             Arc::new(mock_identity_storage),
             Arc::new(mock_file_upload_storage),
             Arc::new(bitcoin_client),
-<<<<<<< HEAD
-            Arc::new(MockNotificationServiceApi::new()),
-=======
+            Arc::new(mock_notification_service),
             Arc::new(mock_identity_chain_storage),
         )
     }
@@ -1398,7 +1331,6 @@
             MockIdentityStoreApi::new(),
             MockFileUploadStoreApi::new(),
             identity_chain_store,
->>>>>>> 3ec16304
         )
     }
 
@@ -1408,12 +1340,7 @@
             get_storages();
         let expected_file_name = "invoice_00000000-0000-0000-0000-000000000000.pdf";
         let file_bytes = String::from("hello world").as_bytes().to_vec();
-<<<<<<< HEAD
-        let mut file_upload_storage = MockFileUploadStoreApi::new();
-        let mut notification_service = MockNotificationServiceApi::new();
-
-=======
->>>>>>> 3ec16304
+
         file_upload_storage
             .expect_read_temp_upload_files()
             .returning(move |_| Ok(vec![(expected_file_name.to_string(), file_bytes.clone())]));
@@ -1430,22 +1357,20 @@
             .expect_write_blockchain_to_file()
             .returning(|_, _| Ok(()));
 
-<<<<<<< HEAD
+        let mut notification_service = MockNotificationServiceApi::new();
+
         // should send a bill is signed event
         notification_service
             .expect_send_bill_is_signed_event()
             .returning(|_| Ok(()));
 
-        let service =
-            get_service_with_file_upload_store(storage, file_upload_storage, notification_service);
-=======
-        let service = get_service(
-            storage,
-            identity_storage,
-            file_upload_storage,
-            identity_chain_store,
-        );
->>>>>>> 3ec16304
+        let service = get_service_base(
+            storage,
+            identity_storage,
+            file_upload_storage,
+            identity_chain_store,
+            notification_service,
+        );
 
         let mut identity = Identity::new_empty();
         identity.public_key_pem = TEST_PUB_KEY.to_owned();
@@ -1500,18 +1425,11 @@
             .with(eq(bill_id), eq(file_name))
             .times(1)
             .returning(move |_, _| Ok(expected_encrypted.clone()));
-<<<<<<< HEAD
-        let service = get_service_with_file_upload_store(
-            storage,
-            file_upload_storage,
-            MockNotificationServiceApi::new(),
-=======
-        let service = get_service(
-            storage,
-            identity_storage,
-            file_upload_storage,
-            identity_chain_store,
->>>>>>> 3ec16304
+        let service = get_service(
+            storage,
+            identity_storage,
+            file_upload_storage,
+            identity_chain_store,
         );
 
         let bill_file = service
@@ -1543,18 +1461,11 @@
                     "test error",
                 )))
             });
-<<<<<<< HEAD
-        let service = get_service_with_file_upload_store(
-            storage,
-            file_upload_storage,
-            MockNotificationServiceApi::new(),
-=======
-        let service = get_service(
-            storage,
-            identity_storage,
-            file_upload_storage,
-            identity_chain_store,
->>>>>>> 3ec16304
+        let service = get_service(
+            storage,
+            identity_storage,
+            file_upload_storage,
+            identity_chain_store,
         );
 
         assert!(service
@@ -1575,18 +1486,11 @@
                     "test error",
                 )))
             });
-<<<<<<< HEAD
-        let service = get_service_with_file_upload_store(
-            storage,
-            file_upload_storage,
-            MockNotificationServiceApi::new(),
-=======
-        let service = get_service(
-            storage,
-            identity_storage,
-            file_upload_storage,
-            identity_chain_store,
->>>>>>> 3ec16304
+        let service = get_service(
+            storage,
+            identity_storage,
+            file_upload_storage,
+            identity_chain_store,
         );
 
         assert!(service
