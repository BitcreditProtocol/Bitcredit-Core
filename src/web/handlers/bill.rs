--- conflicted
+++ resolved
@@ -3,24 +3,11 @@
     EndorseBitcreditBillForm, MintBitcreditBillForm, RequestToAcceptBitcreditBillForm,
     RequestToMintBitcreditBillForm, RequestToPayBitcreditBillForm, SellBitcreditBillForm,
 };
-<<<<<<< HEAD
 use crate::bill::contacts::get_current_payee_private_key;
-=======
-use crate::bill::{
-    accept_bill,
-    contacts::{get_current_payee_private_key, get_identity_public_data, IdentityPublicData},
-    endorse_bitcredit_bill, get_bills_for_list,
-    identity::{get_whole_identity, read_peer_id_from_file, IdentityWithAll},
-    issue_new_bill, issue_new_bill_drawer_is_drawee, issue_new_bill_drawer_is_payee,
-    mint_bitcredit_bill, read_bill_from_file, request_acceptance, request_pay, sell_bitcredit_bill,
-    BitcreditBill, BitcreditBillToReturn,
-};
->>>>>>> b4c47ba0
 use crate::blockchain::{Chain, ChainToReturn, GossipsubEvent, GossipsubEventId, OperationCode};
 use crate::constants::{BILLS_FOLDER_PATH, IDENTITY_FILE_PATH};
 use crate::external;
 use crate::external::mint::{accept_mint_bitcredit, request_to_mint_bitcredit};
-<<<<<<< HEAD
 use crate::service::contact_service::IdentityPublicData;
 use crate::{
     bill::{
@@ -35,9 +22,7 @@
     },
     service::ServiceContext,
 };
-=======
 use log::{info, warn};
->>>>>>> b4c47ba0
 use rocket::form::Form;
 use rocket::http::Status;
 use rocket::serde::json::Json;
@@ -125,12 +110,8 @@
     let requested_to_accept = chain.exist_block_with_operation_code(OperationCode::RequestToAccept);
     let address_to_pay = external::bitcoin::get_address_to_pay(bill.clone());
     //TODO: add last_sell_block_paid
-<<<<<<< HEAD
-    let _ = external::bitcoin::check_if_paid(address_to_pay.clone(), bill.amount_numbers).await;
-=======
     // let check_if_already_paid =
     //     external::bitcoin::check_if_paid(address_to_pay.clone(), bill.amount_numbers).await;
->>>>>>> b4c47ba0
     let mut check_if_already_paid = (false, 0u64);
     if requested_to_pay {
         check_if_already_paid =
@@ -459,12 +440,6 @@
                     .await;
             }
 
-<<<<<<< HEAD
-            let _ = get_bills();
-            let _: Identity = read_identity_from_file();
-
-=======
->>>>>>> b4c47ba0
             Status::Ok
         } else {
             Status::NotAcceptable
@@ -623,14 +598,7 @@
 
 //This is function for mint software
 #[put("/accept_mint", data = "<accept_mint_bill_form>")]
-<<<<<<< HEAD
 pub async fn accept_mint_bill(accept_mint_bill_form: Form<AcceptMintBitcreditBillForm>) -> Status {
-=======
-pub async fn accept_mint_bill(
-    _state: &State<Client>,
-    accept_mint_bill_form: Form<AcceptMintBitcreditBillForm>,
-) -> Status {
->>>>>>> b4c47ba0
     let bill = read_bill_from_file(&accept_mint_bill_form.bill_name.clone());
     let bill_amount = bill.amount_numbers;
     let holder_node_id = bill.payee.peer_id.clone();
