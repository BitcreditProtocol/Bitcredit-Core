use crate::external;
use crate::service::Result;
<<<<<<< HEAD
use crate::web::data::{ChangeIdentityPayload, IdentityPayload, SeedPhrase};
=======
use crate::web::data::{ChangeIdentityPayload, IdentityPayload, SwitchIdentity};
>>>>>>> cd783644
use crate::{service::identity_service::IdentityToReturn, service::ServiceContext};
use rocket::http::Status;
use rocket::serde::json::Json;
use rocket::{get, post, put, State};

#[utoipa::path(
    tag = "Identity",
    path = "/identity/return",
    description = "Returns the current identity",
    responses(
        (status = 200, description = "The current identity data", body = IdentityToReturn)
    ),
)]
#[get("/return")]
pub async fn return_identity(state: &State<ServiceContext>) -> Result<Json<IdentityToReturn>> {
    let my_identity = if !state.identity_service.identity_exists().await {
        return Err(crate::service::Error::NotFound);
    } else {
        let full_identity = state.identity_service.get_full_identity().await?;
        IdentityToReturn::from(full_identity.identity, full_identity.key_pair)?
    };
    Ok(Json(my_identity))
}

#[utoipa::path(
    tag = "Identity",
    path = "/identity/create",
    description = "Creates a new identity with given data",
    responses(
        (status = 200, description = "The identity has been created")
    ),
    request_body(description = "The data to create an identity with", content((IdentityPayload)))
)]
#[post("/create", format = "json", data = "<identity_payload>")]
pub async fn create_identity(
    state: &State<ServiceContext>,
    identity_payload: Json<IdentityPayload>,
) -> Result<Status> {
    let identity = identity_payload.into_inner();
    let timestamp = external::time::TimeApi::get_atomic_time().await?.timestamp;
    state
        .identity_service
        .create_identity(
            identity.name,
            identity.date_of_birth,
            identity.city_of_birth,
            identity.country_of_birth,
            identity.email,
            identity.postal_address,
            timestamp,
        )
        .await?;
    Ok(Status::Ok)
}

#[utoipa::path(
    tag = "Identity",
    path = "/identity/change",
    description = "Updates the identity with given data",
    responses(
        (status = 200, description = "The identity has been updated")
    ),
    request_body(description = "The data to update identity with", content((ChangeIdentityPayload)))
)]
#[put("/change", format = "json", data = "<identity_payload>")]
pub async fn change_identity(
    state: &State<ServiceContext>,
    identity_payload: Json<ChangeIdentityPayload>,
) -> Result<Status> {
    let identity_payload = identity_payload.into_inner();
    if identity_payload.name.is_none()
        && identity_payload.email.is_none()
        && identity_payload.postal_address.is_none()
    {
        return Ok(Status::Ok);
    }
    let timestamp = external::time::TimeApi::get_atomic_time().await?.timestamp;
    state
        .identity_service
        .update_identity(
            identity_payload.name,
            identity_payload.email,
            identity_payload.postal_address,
            timestamp,
        )
        .await?;
    Ok(Status::Ok)
}

<<<<<<< HEAD
#[utoipa::path(
    tag = "Identity",
    path = "/identity/seed/backup",
    description = "Returns the seed phrase key backup of current private key",
    responses(
        (status = 200, description = "The seed phrase of the current private key", body = SeedPhrase)
    )
)]
#[get("/seed/backup")]
pub async fn get_seed_phrase(state: &State<ServiceContext>) -> Result<Json<SeedPhrase>> {
    let seed_phrase = state.identity_service.get_seedphrase().await?;
    Ok(Json(SeedPhrase { seed_phrase }))
}

#[utoipa::path(
    tag = "Identity",
    path = "/identity/seed/recover",
    description = "Restores a private key from the given seed phrase backup",
    responses(
        (status = 200, description = "Private key has been recovered from seed")
    ),
    request_body(description = "The seed phrase to recover the private key from", content((SeedPhrase)))
)]
#[put("/seed/recover", format = "json", data = "<payload>")]
pub async fn recover_from_seed_phrase(
    state: &State<ServiceContext>,
    payload: Json<SeedPhrase>,
) -> Result<Status> {
    state
        .identity_service
        .recover_from_seedphrase(&payload.into_inner().seed_phrase)
        .await?;
    Ok(Status::Ok)
=======
#[get("/active")]
pub async fn active(state: &State<ServiceContext>) -> Result<Json<SwitchIdentity>> {
    let current_identity_state = state.get_current_identity().await;
    let node_id = match current_identity_state.company {
        None => current_identity_state.personal,
        Some(company_node_id) => company_node_id,
    };
    Ok(Json(SwitchIdentity { node_id }))
}

#[put("/switch", format = "json", data = "<switch_identity_payload>")]
pub async fn switch(
    state: &State<ServiceContext>,
    switch_identity_payload: Json<SwitchIdentity>,
) -> Result<Status> {
    let node_id = switch_identity_payload.0.node_id;
    let personal_node_id = state.identity_service.get_identity().await?.node_id;

    // if it's the personal node id, set it
    if node_id == personal_node_id {
        state.set_current_personal_identity(node_id).await;
        return Ok(Status::Ok);
    }

    // if it's one of our companies, set it
    if state
        .company_service
        .get_list_of_companies()
        .await?
        .iter()
        .any(|c| c.id == node_id)
    {
        state.set_current_company_identity(node_id).await;
        return Ok(Status::Ok);
    }

    // otherwise, return an error
    Err(crate::service::Error::Validation(format!(
        "The provided node_id: {node_id} is not a valid company id, or personal node_id"
    )))
>>>>>>> cd783644
}<|MERGE_RESOLUTION|>--- conflicted
+++ resolved
@@ -1,10 +1,6 @@
 use crate::external;
 use crate::service::Result;
-<<<<<<< HEAD
-use crate::web::data::{ChangeIdentityPayload, IdentityPayload, SeedPhrase};
-=======
-use crate::web::data::{ChangeIdentityPayload, IdentityPayload, SwitchIdentity};
->>>>>>> cd783644
+use crate::web::data::{ChangeIdentityPayload, IdentityPayload, SeedPhrase, SwitchIdentity};
 use crate::{service::identity_service::IdentityToReturn, service::ServiceContext};
 use rocket::http::Status;
 use rocket::serde::json::Json;
@@ -94,7 +90,65 @@
     Ok(Status::Ok)
 }
 
-<<<<<<< HEAD
+#[utoipa::path(
+    tag = "Identity",
+    path = "/identity/active",
+    description = "Returns the currently active identity data",
+    responses(
+        (status = 200, description = "The identity that is currently active", body = SwitchIdentity)
+    )
+)]
+#[get("/active")]
+pub async fn active(state: &State<ServiceContext>) -> Result<Json<SwitchIdentity>> {
+    let current_identity_state = state.get_current_identity().await;
+    let node_id = match current_identity_state.company {
+        None => current_identity_state.personal,
+        Some(company_node_id) => company_node_id,
+    };
+    Ok(Json(SwitchIdentity { node_id }))
+}
+
+#[utoipa::path(
+    tag = "Identity",
+    path = "/identity/switch",
+    description = "Switches the currently active identity to the given identity",
+    responses(
+        (status = 200, description = "The active identity has been switched")
+    ),
+    request_body(description = "The identity identifier to switch to", content((SwitchIdentity)))
+)]
+#[put("/switch", format = "json", data = "<switch_identity_payload>")]
+pub async fn switch(
+    state: &State<ServiceContext>,
+    switch_identity_payload: Json<SwitchIdentity>,
+) -> Result<Status> {
+    let node_id = switch_identity_payload.0.node_id;
+    let personal_node_id = state.identity_service.get_identity().await?.node_id;
+
+    // if it's the personal node id, set it
+    if node_id == personal_node_id {
+        state.set_current_personal_identity(node_id).await;
+        return Ok(Status::Ok);
+    }
+
+    // if it's one of our companies, set it
+    if state
+        .company_service
+        .get_list_of_companies()
+        .await?
+        .iter()
+        .any(|c| c.id == node_id)
+    {
+        state.set_current_company_identity(node_id).await;
+        return Ok(Status::Ok);
+    }
+
+    // otherwise, return an error
+    Err(crate::service::Error::Validation(format!(
+        "The provided node_id: {node_id} is not a valid company id, or personal node_id"
+    )))
+}
+
 #[utoipa::path(
     tag = "Identity",
     path = "/identity/seed/backup",
@@ -128,46 +182,4 @@
         .recover_from_seedphrase(&payload.into_inner().seed_phrase)
         .await?;
     Ok(Status::Ok)
-=======
-#[get("/active")]
-pub async fn active(state: &State<ServiceContext>) -> Result<Json<SwitchIdentity>> {
-    let current_identity_state = state.get_current_identity().await;
-    let node_id = match current_identity_state.company {
-        None => current_identity_state.personal,
-        Some(company_node_id) => company_node_id,
-    };
-    Ok(Json(SwitchIdentity { node_id }))
-}
-
-#[put("/switch", format = "json", data = "<switch_identity_payload>")]
-pub async fn switch(
-    state: &State<ServiceContext>,
-    switch_identity_payload: Json<SwitchIdentity>,
-) -> Result<Status> {
-    let node_id = switch_identity_payload.0.node_id;
-    let personal_node_id = state.identity_service.get_identity().await?.node_id;
-
-    // if it's the personal node id, set it
-    if node_id == personal_node_id {
-        state.set_current_personal_identity(node_id).await;
-        return Ok(Status::Ok);
-    }
-
-    // if it's one of our companies, set it
-    if state
-        .company_service
-        .get_list_of_companies()
-        .await?
-        .iter()
-        .any(|c| c.id == node_id)
-    {
-        state.set_current_company_identity(node_id).await;
-        return Ok(Status::Ok);
-    }
-
-    // otherwise, return an error
-    Err(crate::service::Error::Validation(format!(
-        "The provided node_id: {node_id} is not a valid company id, or personal node_id"
-    )))
->>>>>>> cd783644
 }