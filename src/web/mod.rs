use crate::service::ServiceContext;
use api_docs::ApiDocs;
use log::info;
use rocket::fairing::{Fairing, Info, Kind};
use rocket::fs::FileServer;
use rocket::http::{Header, Status};
use rocket::{catch, catchers, routes, Build, Config, Request, Response, Rocket};
use serde::Serialize;
use utoipa::OpenApi;
use utoipa_swagger_ui::SwaggerUi;

pub mod api_docs;
pub mod data;
mod handlers;

use crate::constants::MAX_FILE_SIZE_BYTES;
use rocket::data::ByteUnit;
use rocket::figment::Figment;
use rocket::serde::json::Json;
use serde_json::json;

#[derive(Serialize, Debug, Clone)]
pub struct ErrorResponse {
    error: &'static str,
    message: String,
    code: u16,
}

impl ErrorResponse {
    pub fn new(error: &'static str, message: String, code: u16) -> Self {
        Self {
            error,
            message,
            code,
        }
    }

    pub fn to_json_string(&self) -> String {
        json!({ "error": self.error, "message": self.message }).to_string()
    }
}

pub fn rocket_main(context: ServiceContext) -> Rocket<Build> {
    let conf = context.config.clone();
    let config = Figment::from(Config::default())
        .merge(("limits.forms", ByteUnit::Byte(MAX_FILE_SIZE_BYTES as u64)))
        .merge(("limits.file", ByteUnit::Byte(MAX_FILE_SIZE_BYTES as u64)))
        .merge((
            "limits.data-form",
            ByteUnit::Byte(MAX_FILE_SIZE_BYTES as u64),
        ))
        .merge(("port", conf.http_port))
        .merge(("address", conf.http_address.to_owned()));

    let rocket = rocket::custom(config)
        .register("/", catchers![default_catcher, not_found])
        .manage(context)
        .mount("/exit", routes![handlers::exit])
        .mount(
            "/identity",
            routes![
                handlers::identity::create_identity,
                handlers::identity::change_identity,
                handlers::identity::return_identity,
<<<<<<< HEAD
                handlers::identity::get_seed_phrase,
                handlers::identity::recover_from_seed_phrase,
=======
                handlers::identity::active,
                handlers::identity::switch
>>>>>>> cd783644
            ],
        )
        .mount("/bitcredit", FileServer::from("frontend_build"))
        .mount(
            "/contacts",
            routes![
                handlers::contacts::new_contact,
                handlers::contacts::edit_contact,
                handlers::contacts::remove_contact,
                handlers::contacts::return_contacts,
                handlers::contacts::return_contact,
                handlers::contacts::get_file,
                handlers::contacts::upload_file,
            ],
        )
        .mount(
            "/company",
            routes![
                handlers::company::check_companies_in_dht,
                handlers::company::list,
                handlers::company::detail,
                handlers::company::get_file,
                handlers::company::upload_file,
                handlers::company::create,
                handlers::company::edit,
                handlers::company::add_signatory,
                handlers::company::remove_signatory,
            ],
        )
        .mount(
            "/bill",
            routes![
                handlers::bill::holder,
                handlers::bill::attachment,
                handlers::bill::issue_bill,
                handlers::bill::upload_files,
                handlers::bill::endorse_bill,
                handlers::bill::search_bill,
                handlers::bill::request_to_accept_bill,
                handlers::bill::accept_bill,
                handlers::bill::request_to_pay_bill,
                handlers::bill::return_bill,
                handlers::bill::return_chain_of_blocks,
                handlers::bill::return_basic_bill,
                handlers::bill::sell_bill,
                handlers::bill::mint_bill,
                handlers::bill::accept_mint_bill,
                handlers::bill::find_bill_in_dht,
                handlers::bill::request_to_mint_bill,
            ],
        )
        .mount("/bills", routes![handlers::bill::return_bills_list,])
        .mount(
            "/quote",
            routes![
                handlers::quotes::return_quote,
                handlers::quotes::accept_quote
            ],
        )
        .mount(
            "/",
            routes![
                handlers::notifications::list_notifications,
                handlers::notifications::mark_notification_done,
                handlers::notifications::websocket,
                handlers::notifications::sse,
                handlers::notifications::trigger_msg,
            ],
        )
        .mount(
            "/",
            SwaggerUi::new("/swagger-ui/<_..>").url("/api-docs/openapi.json", ApiDocs::openapi()),
        )
        .attach(Cors);

    info!("HTTP Server Listening on {}", conf.http_listen_url());

    match open::that(format!("{}/bitcredit/", conf.http_listen_url()).as_str()) {
        Ok(_) => {}
        Err(_) => {
            info!("Can't open browser.")
        }
    }

    rocket
}

struct Cors;

#[rocket::async_trait]
impl Fairing for Cors {
    fn info(&self) -> Info {
        Info {
            name: "Add CORS headers to responses",
            kind: Kind::Response,
        }
    }

    async fn on_response<'r>(&self, _request: &'r Request<'_>, response: &mut Response<'r>) {
        response.set_header(Header::new("Access-Control-Allow-Origin", "*"));
        response.set_header(Header::new(
            "Access-Control-Allow-Methods",
            "POST, GET, PATCH, OPTIONS, PUT, DELETE",
        ));
        response.set_header(Header::new("Access-Control-Allow-Headers", "*"));
        response.set_header(Header::new("Access-Control-Allow-Credentials", "true"));
    }
}

#[catch(default)]
pub fn default_catcher(status: Status, _req: &Request) -> Json<ErrorResponse> {
    Json(ErrorResponse::new(
        "error",
        status.reason().unwrap_or("Unknown error").to_string(),
        status.code,
    ))
}

#[catch(404)]
pub fn not_found(req: &Request) -> Json<ErrorResponse> {
    Json(ErrorResponse::new(
        "not_found",
        format!("We couldn't find the requested path '{}'", req.uri()),
        404,
    ))
}<|MERGE_RESOLUTION|>--- conflicted
+++ resolved
@@ -62,13 +62,10 @@
                 handlers::identity::create_identity,
                 handlers::identity::change_identity,
                 handlers::identity::return_identity,
-<<<<<<< HEAD
+                handlers::identity::active,
+                handlers::identity::switch,
                 handlers::identity::get_seed_phrase,
                 handlers::identity::recover_from_seed_phrase,
-=======
-                handlers::identity::active,
-                handlers::identity::switch
->>>>>>> cd783644
             ],
         )
         .mount("/bitcredit", FileServer::from("frontend_build"))
