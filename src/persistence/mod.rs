pub mod bill;
pub mod company;
pub mod contact;
pub mod db;
pub mod file_upload;
pub mod identity;
pub mod nostr;

use crate::util;
use bill::FileBasedBillStore;
use db::{contact::SurrealContactStore, get_surreal_db, SurrealDbConfig};
use identity::FileBasedIdentityStore;
use log::error;
use std::{path::Path, sync::Arc};
use thiserror::Error;

/// Generic persistence result type
pub type Result<T> = std::result::Result<T, Error>;

/// Generic persistence error type
#[derive(Debug, Error)]
pub enum Error {
    #[error("io error {0}")]
    Io(#[from] std::io::Error),

    #[error("SurrealDB connection error {0}")]
    SurrealConnection(#[from] surrealdb::Error),

    #[error("unable to serialize/deserialize to/from JSON {0}")]
    Json(#[from] serde_json::Error),

    #[error("unable to serialize/deserialize PeerId {0}")]
    PeerId(#[from] libp2p::multihash::Error),

    #[error("unable to serialize/deserialize Keypair {0}")]
    Keypair(#[from] libp2p::identity::DecodingError),

    #[error("no such {0} entity {1}")]
    NoSuchEntity(String, String),

    #[allow(dead_code)]
    #[error("Failed to convert integer {0}")]
    FromInt(#[from] std::num::TryFromIntError),

<<<<<<< HEAD
    #[error("Cryptography error: {0}")]
    CryptoUtil(#[from] util::crypto::Error),
=======
    #[error("Blockchain error: {0}")]
    Blockchain(#[from] blockchain::Error),
>>>>>>> fa15cfb0
}

pub use contact::ContactStoreApi;
pub use nostr::{NostrEventOffset, NostrEventOffsetStoreApi};

use crate::{blockchain, config::Config};
use company::FileBasedCompanyStore;
use file_upload::FileUploadStore;

/// Given a base path and a directory path, ensures that the directory
/// exists and returns the full path.
pub async fn file_storage_path(data_dir: &str, path: &str) -> Result<String> {
    let directory = format!("{}/{}", data_dir, path);
    if !Path::new(&directory).exists() {
        tokio::fs::create_dir_all(&directory).await?;
    }
    Ok(directory)
}

/// A container for all persistence related dependencies.
#[derive(Clone)]
pub struct DbContext {
    pub contact_store: Arc<dyn ContactStoreApi>,
    pub bill_store: Arc<dyn bill::BillStoreApi>,
    pub identity_store: Arc<dyn identity::IdentityStoreApi>,
    pub company_store: Arc<dyn company::CompanyStoreApi>,
    pub file_upload_store: Arc<dyn file_upload::FileUploadStoreApi>,
}

/// Creates a new instance of the DbContext with the given SurrealDB configuration.
pub async fn get_db_context(conf: &Config) -> Result<DbContext> {
    let surreal_db_config = SurrealDbConfig::new(&conf.surreal_db_connection);
    let db = get_surreal_db(&surreal_db_config).await?;

    let company_store =
        Arc::new(FileBasedCompanyStore::new(&conf.data_dir, "company", "data", "keys").await?);
    let file_upload_store =
        Arc::new(FileUploadStore::new(&conf.data_dir, "files", "temp_upload").await?);

    if let Err(e) = file_upload_store.cleanup_temp_uploads().await {
        error!("Error cleaning up temp upload folder for bill: {e}");
    }

    let contact_store = Arc::new(SurrealContactStore::new(db.clone()));

    let bill_store =
        Arc::new(FileBasedBillStore::new(&conf.data_dir, "bills", "files", "bills_keys").await?);

    let identity_store = Arc::new(
        FileBasedIdentityStore::new(
            &conf.data_dir,
            "identity",
            "identity",
            "peer_id",
            "bcr_keys",
        )
        .await?,
    );

    Ok(DbContext {
        contact_store,
        bill_store,
        identity_store,
        company_store,
        file_upload_store,
    })
}<|MERGE_RESOLUTION|>--- conflicted
+++ resolved
@@ -42,13 +42,11 @@
     #[error("Failed to convert integer {0}")]
     FromInt(#[from] std::num::TryFromIntError),
 
-<<<<<<< HEAD
     #[error("Cryptography error: {0}")]
     CryptoUtil(#[from] util::crypto::Error),
-=======
+
     #[error("Blockchain error: {0}")]
     Blockchain(#[from] blockchain::Error),
->>>>>>> fa15cfb0
 }
 
 pub use contact::ContactStoreApi;
