[package]
name = "bcr-ebill-transport"
version = "0.3.11"
edition = "2024"
license = "MIT"

[lib]
doctest = false

[dependencies]
bcr-ebill-core = { path = "../bcr-ebill-core" }
bcr-ebill-persistence = { path = "../bcr-ebill-persistence" }
async-trait.workspace = true
serde.workspace = true
serde_json.workspace = true
thiserror.workspace = true
nostr-sdk.workspace = true
nostr.workspace = true
log.workspace = true
tokio.workspace = true
<<<<<<< HEAD
reqwest.workspace = true
=======
>>>>>>> 699bac25
async-broadcast.workspace = true

[dev-dependencies]
mockall = "0.13.1"

[target.'cfg(target_arch = "wasm32")'.dependencies]
reqwest = { workspace = true, features = ["json"] }

[target.'cfg(not(target_arch = "wasm32"))'.dependencies]
reqwest = { workspace = true, features = ["default", "json"] }<|MERGE_RESOLUTION|>--- conflicted
+++ resolved
@@ -18,10 +18,7 @@
 nostr.workspace = true
 log.workspace = true
 tokio.workspace = true
-<<<<<<< HEAD
 reqwest.workspace = true
-=======
->>>>>>> 699bac25
 async-broadcast.workspace = true
 
 [dev-dependencies]
