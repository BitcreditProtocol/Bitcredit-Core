use super::NotificationHandlerApi;
use crate::BillChainEventPayload;
use crate::EventType;
use crate::{Error, Event, EventEnvelope, PushApi, Result};
use async_trait::async_trait;
use bcr_ebill_core::ServiceTraitBounds;
use bcr_ebill_core::bill::BillKeys;
use bcr_ebill_core::blockchain::Blockchain;
use bcr_ebill_core::blockchain::bill::{BillBlock, BillBlockchain};
use bcr_ebill_core::notification::BillEventType;
use bcr_ebill_core::notification::{Notification, NotificationType};
use bcr_ebill_persistence::NotificationStoreApi;
use bcr_ebill_persistence::bill::BillChainStoreApi;
use bcr_ebill_persistence::bill::BillStoreApi;
use log::debug;
use log::error;
use log::info;
use log::warn;
use std::sync::Arc;

#[derive(Clone)]
pub struct BillChainEventHandler {
    notification_store: Arc<dyn NotificationStoreApi>,
    push_service: Arc<dyn PushApi>,
    bill_blockchain_store: Arc<dyn BillChainStoreApi>,
    bill_store: Arc<dyn BillStoreApi>,
}

impl BillChainEventHandler {
    pub fn new(
        notification_store: Arc<dyn NotificationStoreApi>,
        push_service: Arc<dyn PushApi>,
        bill_blockchain_store: Arc<dyn BillChainStoreApi>,
        bill_store: Arc<dyn BillStoreApi>,
    ) -> Self {
        Self {
            notification_store,
            push_service,
            bill_blockchain_store,
            bill_store,
        }
    }

    async fn create_notification(
        &self,
        event: &BillChainEventPayload,
        node_id: &str,
    ) -> Result<()> {
        debug!("creating notification {event:?} for {node_id}");
        // no action no notification required
        if event.action_type.is_none() {
            return Ok(());
        }
        // create notification
        let notification = Notification::new_bill_notification(
            &event.bill_id,
            node_id,
            &event_description(&event.event_type),
            Some(serde_json::to_value(event)?),
        );
        // mark Bill event as done if any active one exists
        match self
            .notification_store
            .get_latest_by_reference(&event.bill_id, NotificationType::Bill)
            .await
        {
            Ok(Some(currently_active)) => {
                if let Err(e) = self
                    .notification_store
                    .mark_as_done(&currently_active.id)
                    .await
                {
                    error!(
                        "Failed to mark currently active notification as done: {}",
                        e
                    );
                }
            }
            Err(e) => error!("Failed to get latest notification by reference: {}", e),
            Ok(None) => {}
        }
        // save new notification to database
        self.notification_store
            .add(notification.clone())
            .await
            .map_err(|e| {
                error!("Failed to save new notification to database: {}", e);
                Error::Persistence("Failed to save new notification to database".to_string())
            })?;

        // send push notification to connected clients
        match serde_json::to_value(notification) {
            Ok(notification) => {
                debug!("sending notification {notification:?} for {node_id}");
                self.push_service.send(notification).await;
            }
            Err(e) => {
                error!("Failed to serialize notification for push service: {}", e);
            }
        }
        Ok(())
    }

    async fn process_chain_data(
        &self,
        bill_id: &str,
        blocks: Vec<BillBlock>,
        keys: Option<BillKeys>,
    ) -> Result<()> {
        if let Ok(existing_chain) = self.bill_blockchain_store.get_chain(bill_id).await {
            self.add_bill_blocks(bill_id, existing_chain, blocks).await
        } else {
            match keys {
                Some(keys) => self.add_new_chain(blocks, &keys).await,
                _ => {
                    error!("Received bill blocks for unknown bill {bill_id}");
                    Err(Error::Blockchain(
                        "Received bill blocks for unknown bill".to_string(),
                    ))
                }
            }
        }
    }

<<<<<<< HEAD
    async fn add_bill_blocks(
        &self,
        bill_id: &str,
        existing: BillBlockchain,
        blocks: Vec<BillBlock>,
    ) -> Result<()> {
        let mut block_added = false;
        let mut chain = existing;
        let block_height = chain.get_latest_block().id;
        for block in blocks {
            // if we already have the block, we skip it
            if block.id <= block_height {
                info!("Skipping block with id {} as we already have it", block.id);
                continue;
            }
            if !chain.try_add_block(block.clone()) {
                error!("Received invalid block for bill {bill_id}");
                return Err(Error::Blockchain(
                    "Received invalid block for bill".to_string(),
                ));
=======
    async fn add_bill_blocks(&self, bill_id: &str, blocks: Vec<BillBlock>) -> Result<()> {
        if let Ok(mut chain) = self.bill_blockchain_store.get_chain(bill_id).await {
            debug!("adding {} bill blocks for bill {bill_id}", blocks.len());
            let mut block_added = false;
            for block in blocks {
                if !chain.try_add_block(block.clone()) {
                    error!("Received invalid block for bill {bill_id}");
                    return Err(Error::Blockchain(
                        "Received invalid block for bill".to_string(),
                    ));
                }
                debug!("adding bill block {block:?} for bill {bill_id}");
                self.save_block(bill_id, &block).await?;
                block_added = true;
            }
            // if the bill was changed, we invalidate the cache
            if block_added {
                debug!("block was added for bill {bill_id} - invalidating cache");
                self.invalidate_cache_for_bill(bill_id).await?;
>>>>>>> e9122cfe
            }
            self.save_block(bill_id, &block).await?;
            block_added = true;
        }
        // if the bill was changed, we invalidate the cache
        if block_added {
            self.invalidate_cache_for_bill(bill_id).await?;
        }
        Ok(())
    }

    async fn add_new_chain(&self, blocks: Vec<BillBlock>, keys: &BillKeys) -> Result<()> {
        let (bill_id, chain) = self.get_valid_chain(blocks, keys)?;
        debug!("adding new chain for bill {bill_id}");
        for block in chain.blocks() {
            self.save_block(&bill_id, block).await?;
        }
        self.save_keys(&bill_id, keys).await?;
        Ok(())
    }

    fn get_valid_chain(
        &self,
        blocks: Vec<BillBlock>,
        keys: &BillKeys,
    ) -> Result<(String, BillBlockchain)> {
        match BillBlockchain::new_from_blocks(blocks) {
            Ok(chain) if chain.is_chain_valid() => match chain.get_first_version_bill(keys) {
                Ok(bill) => Ok((bill.id, chain)),
                Err(e) => {
                    error!(
                        "Failed to get first version bill from newly received chain: {}",
                        e
                    );
                    Err(Error::Crypto(format!(
                        "Failed to decrypt new bill chain with given keys: {e}"
                    )))
                }
            },
            _ => {
                error!("Newly received chain is not valid");
                Err(Error::Blockchain(
                    "Newly received chain is not valid".to_string(),
                ))
            }
        }
    }

    async fn save_block(&self, bill_id: &str, block: &BillBlock) -> Result<()> {
        if let Err(e) = self.bill_blockchain_store.add_block(bill_id, block).await {
            error!("Failed to add block to blockchain store: {}", e);
            return Err(Error::Persistence(
                "Failed to add block to blockchain store".to_string(),
            ));
        }
        Ok(())
    }

    async fn invalidate_cache_for_bill(&self, bill_id: &str) -> Result<()> {
        if let Err(e) = self.bill_store.invalidate_bill_in_cache(bill_id).await {
            error!("Failed to invalidate cache for bill {bill_id}: {}", e);
            return Err(Error::Persistence(
                "Failed to invalidate cache for bill".to_string(),
            ));
        }
        Ok(())
    }

    async fn save_keys(&self, bill_id: &str, keys: &BillKeys) -> Result<()> {
        if let Err(e) = self.bill_store.save_keys(bill_id, keys).await {
            error!("Failed to save keys to bill store: {}", e);
            return Err(Error::Persistence(
                "Failed to save keys to bill store".to_string(),
            ));
        }
        Ok(())
    }
}

impl ServiceTraitBounds for BillChainEventHandler {}

#[cfg_attr(target_arch = "wasm32", async_trait(?Send))]
#[cfg_attr(not(target_arch = "wasm32"), async_trait)]
impl NotificationHandlerApi for BillChainEventHandler {
    fn handles_event(&self, event_type: &EventType) -> bool {
        event_type == &EventType::Bill
    }

    async fn handle_event(&self, event: EventEnvelope, node_id: &str) -> Result<()> {
        debug!("incoming bill chain event {event:?} for {node_id}");
        if let Ok(decoded) = Event::<BillChainEventPayload>::try_from(event.clone()) {
            if !decoded.data.blocks.is_empty() {
                if let Err(e) = self
                    .process_chain_data(
                        &decoded.data.bill_id,
                        decoded.data.blocks.clone(),
                        decoded.data.keys.clone(),
                    )
                    .await
                {
                    error!("Failed to process chain data: {}", e);
                }
            }
            if let Err(e) = self.create_notification(&decoded.data, node_id).await {
                error!("Failed to create notification for bill event: {}", e);
            }
        } else {
            warn!("Could not decode event to BillChainEventPayload {event:?}");
        }
        Ok(())
    }
}

// generates a human readable description for an event
fn event_description(event_type: &BillEventType) -> String {
    match event_type {
        BillEventType::BillSigned => "bill_signed".to_string(),
        BillEventType::BillAccepted => "bill_accepted".to_string(),
        BillEventType::BillAcceptanceRequested => "bill_should_be_accepted".to_string(),
        BillEventType::BillAcceptanceRejected => "bill_acceptance_rejected".to_string(),
        BillEventType::BillAcceptanceTimeout => "bill_acceptance_timed_out".to_string(),
        BillEventType::BillAcceptanceRecourse => "bill_recourse_acceptance_required".to_string(),
        BillEventType::BillPaymentRequested => "bill_payment_required".to_string(),
        BillEventType::BillPaymentRejected => "bill_payment_rejected".to_string(),
        BillEventType::BillPaymentTimeout => "bill_payment_timed_out".to_string(),
        BillEventType::BillPaymentRecourse => "bill_recourse_payment_required".to_string(),
        BillEventType::BillRecourseRejected => "Bill_recourse_rejected".to_string(),
        BillEventType::BillRecourseTimeout => "Bill_recourse_timed_out".to_string(),
        BillEventType::BillSellOffered => "bill_request_to_buy".to_string(),
        BillEventType::BillBuyingRejected => "bill_buying_rejected".to_string(),
        BillEventType::BillPaid => "bill_paid".to_string(),
        BillEventType::BillRecoursePaid => "bill_recourse_paid".to_string(),
        BillEventType::BillEndorsed => "bill_endorsed".to_string(),
        BillEventType::BillSold => "bill_sold".to_string(),
        BillEventType::BillMintingRequested => "bill_minted".to_string(),
        BillEventType::BillNewQuote => "new_quote".to_string(),
        BillEventType::BillQuoteApproved => "quote_approved".to_string(),
        BillEventType::BillBlock => "".to_string(),
    }
}

#[cfg(test)]
mod tests {
    use bcr_ebill_core::{
        OptionalPostalAddress, PostalAddress,
        bill::BitcreditBill,
        blockchain::bill::block::{BillEndorseBlockData, BillIssueBlockData},
        contact::{ContactType, IdentityPublicData},
        identity::{Identity, IdentityWithAll},
        notification::ActionType,
        util::BcrKeys,
    };
    use mockall::predicate::{always, eq};

    use crate::handler::test_utils::{
        MockBillChainStore, MockBillStore, MockNotificationStore, MockPushService,
    };

    use super::*;

    #[tokio::test]
    async fn test_create_event_handler() {
        let (notification_store, push_service, bill_chain_store, bill_store) = create_mocks();
        BillChainEventHandler::new(
            Arc::new(notification_store),
            Arc::new(push_service),
            Arc::new(bill_chain_store),
            Arc::new(bill_store),
        );
    }

    #[tokio::test]
    async fn test_creates_new_chain_for_new_chain_event() {
        let payer = IdentityPublicData::new(get_baseline_identity().identity).unwrap();
        let payee = IdentityPublicData::new(get_baseline_identity().identity).unwrap();
        let bill = get_test_bitcredit_bill("bill", &payer, &payee, None, None);
        let chain = get_genesis_chain(Some(bill.clone()));
        let keys = get_bill_keys();

        let (notification_store, push_service, mut bill_chain_store, mut bill_store) =
            create_mocks();

        bill_chain_store
            .expect_get_chain()
            .with(eq("bill"))
            .times(1)
            .returning(move |_| Err(bcr_ebill_persistence::Error::NoBillBlock));
        bill_chain_store
            .expect_add_block()
            .with(eq("bill"), eq(chain.blocks()[0].clone()))
            .times(1)
            .returning(move |_, _| Ok(()));

        bill_store
            .expect_save_keys()
            .with(eq("bill"), always())
            .times(1)
            .returning(move |_, _| Ok(()));

        let handler = BillChainEventHandler::new(
            Arc::new(notification_store),
            Arc::new(push_service),
            Arc::new(bill_chain_store),
            Arc::new(bill_store),
        );
        let event = Event::new(
            EventType::Bill,
            "node_id",
            BillChainEventPayload {
                bill_id: "bill".to_string(),
                event_type: BillEventType::BillBlock,
                blocks: chain.blocks().clone(),
                keys: Some(keys.clone()),
                sum: Some(0),
                action_type: None,
            },
        );

        handler
            .handle_event(event.try_into().expect("Envelope from event"), "node_id")
            .await
            .expect("Event should be handled");
    }

    #[tokio::test]
    async fn test_adds_block_for_existing_chain_event() {
        let payer = IdentityPublicData::new(get_baseline_identity().identity).unwrap();
        let payee = IdentityPublicData::new(get_baseline_identity().identity).unwrap();
        let endorsee = IdentityPublicData::new(get_baseline_identity().identity).unwrap();
        let bill = get_test_bitcredit_bill("bill", &payer, &payee, None, None);
        let chain = get_genesis_chain(Some(bill.clone()));
        let block = BillBlock::create_block_for_endorse(
            "bill".to_string(),
            chain.get_latest_block(),
            &BillEndorseBlockData {
                endorsee: endorsee.clone().into(),
                // endorsed by payee
                endorser: IdentityPublicData::new(get_baseline_identity().identity)
                    .unwrap()
                    .into(),
                signatory: None,
                signing_timestamp: 1000,
                signing_address: empty_address(),
            },
            &BcrKeys::from_private_key(TEST_PRIVATE_KEY_SECP).unwrap(),
            Some(&BcrKeys::from_private_key(TEST_PRIVATE_KEY_SECP).unwrap()),
            &BcrKeys::from_private_key(TEST_PRIVATE_KEY_SECP).unwrap(),
            1000,
        )
        .unwrap();

        let (notification_store, push_service, mut bill_chain_store, mut bill_store) =
            create_mocks();

        let chain_clone = chain.clone();
        bill_store
            .expect_invalidate_bill_in_cache()
            .returning(|_| Ok(()));
        bill_chain_store
            .expect_get_chain()
            .with(eq("bill"))
            .times(1)
            .returning(move |_| Ok(chain_clone.clone()));

        bill_chain_store
            .expect_add_block()
            .with(eq("bill"), eq(block.clone()))
            .times(1)
            .returning(move |_, _| Ok(()));

        let handler = BillChainEventHandler::new(
            Arc::new(notification_store),
            Arc::new(push_service),
            Arc::new(bill_chain_store),
            Arc::new(bill_store),
        );
        let event = Event::new(
            EventType::Bill,
            "node_id",
            BillChainEventPayload {
                bill_id: "bill".to_string(),
                event_type: BillEventType::BillBlock,
                blocks: vec![block.clone()],
                keys: None,
                sum: Some(0),
                action_type: None,
            },
        );

        handler
            .handle_event(event.try_into().expect("Envelope from event"), "node_id")
            .await
            .expect("Event should be handled");
    }

    #[tokio::test]
    async fn test_fails_to_add_block_for_unknown_chain() {
        let payer = IdentityPublicData::new(get_baseline_identity().identity).unwrap();
        let payee = IdentityPublicData::new(get_baseline_identity().identity).unwrap();
        let endorsee = IdentityPublicData::new(get_baseline_identity().identity).unwrap();
        let bill = get_test_bitcredit_bill("bill", &payer, &payee, None, None);
        let chain = get_genesis_chain(Some(bill.clone()));

        let block = BillBlock::create_block_for_endorse(
            "bill".to_string(),
            chain.get_latest_block(),
            &BillEndorseBlockData {
                endorsee: endorsee.clone().into(),
                // endorsed by payee
                endorser: IdentityPublicData::new(get_baseline_identity().identity)
                    .unwrap()
                    .into(),
                signatory: None,
                signing_timestamp: 1000,
                signing_address: empty_address(),
            },
            &BcrKeys::from_private_key(TEST_PRIVATE_KEY_SECP).unwrap(),
            Some(&BcrKeys::from_private_key(TEST_PRIVATE_KEY_SECP).unwrap()),
            &BcrKeys::from_private_key(TEST_PRIVATE_KEY_SECP).unwrap(),
            1000,
        )
        .unwrap();

        let (notification_store, push_service, mut bill_chain_store, bill_store) = create_mocks();

        bill_chain_store
            .expect_get_chain()
            .with(eq("bill"))
            .times(1)
            .returning(move |_| Err(bcr_ebill_persistence::Error::NoBillBlock));

        bill_chain_store.expect_add_block().never();

        let handler = BillChainEventHandler::new(
            Arc::new(notification_store),
            Arc::new(push_service),
            Arc::new(bill_chain_store),
            Arc::new(bill_store),
        );
        let event = Event::new(
            EventType::Bill,
            "node_id",
            BillChainEventPayload {
                bill_id: "bill".to_string(),
                event_type: BillEventType::BillBlock,
                blocks: vec![block.clone()],
                keys: None,
                sum: Some(0),
                action_type: None,
            },
        );

        handler
            .handle_event(event.try_into().expect("Envelope from event"), "node_id")
            .await
            .expect("Event should be handled");
    }

    #[tokio::test]
    async fn test_creates_no_notification_for_non_action_event() {
        let (mut notification_store, mut push_service, bill_chain_store, bill_store) =
            create_mocks();

        // look for currently active notification
        notification_store.expect_get_latest_by_reference().never();

        // store new notification
        notification_store.expect_add().never();

        // send push notification
        push_service.expect_send().never();

        let handler = BillChainEventHandler::new(
            Arc::new(notification_store),
            Arc::new(push_service),
            Arc::new(bill_chain_store),
            Arc::new(bill_store),
        );
        let event = Event::new(
            EventType::Bill,
            "node_id",
            BillChainEventPayload {
                bill_id: "bill_id".to_string(),
                event_type: BillEventType::BillBlock,
                blocks: vec![],
                keys: None,
                sum: None,
                action_type: None,
            },
        );

        handler
            .handle_event(event.try_into().expect("Envelope from event"), "node_id")
            .await
            .expect("Event should be handled");
    }

    #[tokio::test]
    async fn test_creates_notification_for_simple_action_event() {
        let (mut notification_store, mut push_service, bill_chain_store, bill_store) =
            create_mocks();

        // look for currently active notification
        notification_store
            .expect_get_latest_by_reference()
            .with(eq("bill_id"), eq(NotificationType::Bill))
            .times(1)
            .returning(|_, _| Ok(None));

        // store new notification
        notification_store.expect_add().times(1).returning(|_| {
            Ok(Notification::new_bill_notification(
                "bill_id",
                "node_id",
                "description",
                None,
            ))
        });

        // send push notification
        push_service.expect_send().times(1).returning(|_| ());

        let handler = BillChainEventHandler::new(
            Arc::new(notification_store),
            Arc::new(push_service),
            Arc::new(bill_chain_store),
            Arc::new(bill_store),
        );
        let event = Event::new(
            EventType::Bill,
            "node_id",
            BillChainEventPayload {
                bill_id: "bill_id".to_string(),
                event_type: BillEventType::BillSigned,
                blocks: vec![],
                keys: None,
                sum: Some(0),
                action_type: Some(ActionType::CheckBill),
            },
        );

        handler
            .handle_event(event.try_into().expect("Envelope from event"), "node_id")
            .await
            .expect("Event should be handled");
    }
    pub fn get_test_bitcredit_bill(
        id: &str,
        payer: &IdentityPublicData,
        payee: &IdentityPublicData,
        drawer: Option<&IdentityPublicData>,
        endorsee: Option<&IdentityPublicData>,
    ) -> BitcreditBill {
        let mut bill = empty_bitcredit_bill();
        bill.id = id.to_owned();
        bill.payee = payee.clone();
        bill.drawee = payer.clone();
        if let Some(drawer) = drawer {
            bill.drawer = drawer.clone();
        }
        bill.endorsee = endorsee.cloned();
        bill
    }
    fn get_genesis_chain(bill: Option<BitcreditBill>) -> BillBlockchain {
        let bill = bill.unwrap_or(get_baseline_bill("some id"));
        BillBlockchain::new(
            &BillIssueBlockData::from(bill, None, 1731593928),
            get_baseline_identity().key_pair,
            None,
            BcrKeys::from_private_key(TEST_PRIVATE_KEY_SECP).unwrap(),
            1731593928,
        )
        .unwrap()
    }
    fn get_baseline_bill(bill_id: &str) -> BitcreditBill {
        let mut bill = empty_bitcredit_bill();
        let keys = BcrKeys::new();

        bill.maturity_date = "2099-10-15".to_string();
        bill.payee = empty_identity_public_data();
        bill.payee.name = "payee".to_owned();
        bill.payee.node_id = keys.get_public_key();
        bill.drawee = IdentityPublicData::new(get_baseline_identity().identity).unwrap();
        bill.id = bill_id.to_owned();
        bill
    }
    fn empty_bitcredit_bill() -> BitcreditBill {
        BitcreditBill {
            id: "".to_string(),
            country_of_issuing: "".to_string(),
            city_of_issuing: "".to_string(),
            drawee: empty_identity_public_data(),
            drawer: empty_identity_public_data(),
            payee: empty_identity_public_data(),
            endorsee: None,
            currency: "".to_string(),
            sum: 0,
            maturity_date: "".to_string(),
            issue_date: "".to_string(),
            city_of_payment: "".to_string(),
            country_of_payment: "".to_string(),
            language: "".to_string(),
            files: vec![],
        }
    }

    pub fn get_bill_keys() -> BillKeys {
        BillKeys {
            private_key: TEST_PRIVATE_KEY_SECP.to_owned(),
            public_key: TEST_PUB_KEY_SECP.to_owned(),
        }
    }

    fn get_baseline_identity() -> IdentityWithAll {
        let keys = BcrKeys::from_private_key(TEST_PRIVATE_KEY_SECP).unwrap();
        let mut identity = empty_identity();
        identity.name = "drawer".to_owned();
        identity.node_id = keys.get_public_key();
        identity.postal_address.country = Some("AT".to_owned());
        identity.postal_address.city = Some("Vienna".to_owned());
        identity.postal_address.address = Some("Hayekweg 5".to_owned());
        IdentityWithAll {
            identity,
            key_pair: keys,
        }
    }
    fn empty_identity_public_data() -> IdentityPublicData {
        IdentityPublicData {
            t: ContactType::Person,
            node_id: "".to_string(),
            name: "".to_string(),
            postal_address: empty_address(),
            email: None,
            nostr_relay: None,
        }
    }
    fn empty_address() -> PostalAddress {
        PostalAddress {
            country: "".to_string(),
            city: "".to_string(),
            zip: None,
            address: "".to_string(),
        }
    }
    fn empty_identity() -> Identity {
        Identity {
            node_id: "".to_string(),
            name: "".to_string(),
            email: "".to_string(),
            postal_address: empty_optional_address(),
            date_of_birth: None,
            country_of_birth: None,
            city_of_birth: None,
            identification_number: None,
            nostr_relay: None,
            profile_picture_file: None,
            identity_document_file: None,
        }
    }

    pub fn empty_optional_address() -> OptionalPostalAddress {
        OptionalPostalAddress {
            country: None,
            city: None,
            zip: None,
            address: None,
        }
    }

    const TEST_PRIVATE_KEY_SECP: &str =
        "d1ff7427912d3b81743d3b67ffa1e65df2156d3dab257316cbc8d0f35eeeabe9";

    pub const TEST_PUB_KEY_SECP: &str =
        "02295fb5f4eeb2f21e01eaf3a2d9a3be10f39db870d28f02146130317973a40ac0";

    fn create_mocks() -> (
        MockNotificationStore,
        MockPushService,
        MockBillChainStore,
        MockBillStore,
    ) {
        (
            MockNotificationStore::new(),
            MockPushService::new(),
            MockBillChainStore::new(),
            MockBillStore::new(),
        )
    }
}<|MERGE_RESOLUTION|>--- conflicted
+++ resolved
@@ -122,7 +122,6 @@
         }
     }
 
-<<<<<<< HEAD
     async fn add_bill_blocks(
         &self,
         bill_id: &str,
@@ -132,6 +131,7 @@
         let mut block_added = false;
         let mut chain = existing;
         let block_height = chain.get_latest_block().id;
+        debug!("adding {} bill blocks for bill {bill_id}", blocks.len());
         for block in blocks {
             // if we already have the block, we skip it
             if block.id <= block_height {
@@ -143,33 +143,13 @@
                 return Err(Error::Blockchain(
                     "Received invalid block for bill".to_string(),
                 ));
-=======
-    async fn add_bill_blocks(&self, bill_id: &str, blocks: Vec<BillBlock>) -> Result<()> {
-        if let Ok(mut chain) = self.bill_blockchain_store.get_chain(bill_id).await {
-            debug!("adding {} bill blocks for bill {bill_id}", blocks.len());
-            let mut block_added = false;
-            for block in blocks {
-                if !chain.try_add_block(block.clone()) {
-                    error!("Received invalid block for bill {bill_id}");
-                    return Err(Error::Blockchain(
-                        "Received invalid block for bill".to_string(),
-                    ));
-                }
-                debug!("adding bill block {block:?} for bill {bill_id}");
-                self.save_block(bill_id, &block).await?;
-                block_added = true;
-            }
-            // if the bill was changed, we invalidate the cache
-            if block_added {
-                debug!("block was added for bill {bill_id} - invalidating cache");
-                self.invalidate_cache_for_bill(bill_id).await?;
->>>>>>> e9122cfe
             }
             self.save_block(bill_id, &block).await?;
             block_added = true;
         }
         // if the bill was changed, we invalidate the cache
         if block_added {
+            debug!("block was added for bill {bill_id} - invalidating cache");
             self.invalidate_cache_for_bill(bill_id).await?;
         }
         Ok(())
