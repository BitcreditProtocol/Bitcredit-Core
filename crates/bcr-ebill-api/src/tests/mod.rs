--- conflicted
+++ resolved
@@ -12,14 +12,9 @@
             identity::IdentityBlock,
         },
         company::{Company, CompanyKeys},
-<<<<<<< HEAD
-        contact::{Contact, ContactType, IdentityPublicData},
-        identity::{ActiveIdentityState, Identity, IdentityWithAll},
-        nostr_contact::{HandshakeStatus, NostrContact, TrustLevel},
-=======
         contact::{BillIdentParticipant, BillParticipant, Contact, ContactType},
         identity::{ActiveIdentityState, Identity, IdentityType, IdentityWithAll},
->>>>>>> 699bac25
+        nostr_contact::{HandshakeStatus, NostrContact, TrustLevel},
         notification::{ActionType, Notification, NotificationType},
         util::crypto::BcrKeys,
     };
@@ -336,15 +331,10 @@
                 crate::init(crate::Config {
                     bitcoin_network: "mainnet".to_string(),
                     esplora_base_url: "https://esplora.minibill.tech".to_string(),
-<<<<<<< HEAD
-                    surreal_db_connection: "ws://localhost:8800".to_string(),
-=======
-                    nostr_relays: vec!["ws://localhost:8080".to_string()],
                     db_config: SurrealDbConfig {
                         connection_string: "ws://localhost:8800".to_string(),
                         ..SurrealDbConfig::default()
                     },
->>>>>>> 699bac25
                     data_dir: ".".to_string(),
                     nostr_config: NostrConfig {
                         only_known_contacts: false,
