use std::sync::Arc;

use async_trait::async_trait;
use bcr_ebill_core::{
    ValidationError,
<<<<<<< HEAD
    nostr_contact::{NostrContact, TrustLevel},
};
use bcr_ebill_persistence::nostr::NostrContactStoreApi;
=======
    contact::{
        BillParticipant,
        validation::{validate_create_contact, validate_update_contact},
    },
};
>>>>>>> 699bac25
#[cfg(test)]
use mockall::automock;
use nostr::key::PublicKey;

use crate::{
    Config,
    data::{
        File, OptionalPostalAddress, PostalAddress,
        contact::{Contact, ContactType},
    },
    persistence::{
        contact::ContactStoreApi, file_upload::FileUploadStoreApi, identity::IdentityStoreApi,
    },
    util,
};

use super::Result;
use log::{debug, info};

#[cfg_attr(test, automock)]
#[async_trait]
pub trait ContactServiceApi: Send + Sync {
    /// Searches contacts for the search term
    async fn search(&self, search_term: &str) -> Result<Vec<Contact>>;
    /// Returns all contacts in short form
    async fn get_contacts(&self) -> Result<Vec<Contact>>;

    /// Returns the contact details for the given node_id
    async fn get_contact(&self, node_id: &str) -> Result<Contact>;

    /// Returns the contact by node id
    async fn get_identity_by_node_id(&self, node_id: &str) -> Result<Option<BillParticipant>>;

    /// Deletes the contact with the given node_id.
    async fn delete(&self, node_id: &str) -> Result<()>;

    /// Updates the contact with the given data.
    async fn update_contact(
        &self,
        node_id: &str,
        name: Option<String>,
        email: Option<String>,
        postal_address: OptionalPostalAddress,
        date_of_birth_or_registration: Option<String>,
        country_of_birth_or_registration: Option<String>,
        city_of_birth_or_registration: Option<String>,
        identification_number: Option<String>,
        avatar_file_upload_id: Option<String>,
        proof_document_file_upload_id: Option<String>,
    ) -> Result<()>;

    /// Adds a new contact
    async fn add_contact(
        &self,
        node_id: &str,
        t: ContactType,
        name: String,
        email: Option<String>,
        postal_address: Option<PostalAddress>,
        date_of_birth_or_registration: Option<String>,
        country_of_birth_or_registration: Option<String>,
        city_of_birth_or_registration: Option<String>,
        identification_number: Option<String>,
        avatar_file_upload_id: Option<String>,
        proof_document_file_upload_id: Option<String>,
    ) -> Result<Contact>;

    /// Deanonymize a contact
    async fn deanonymize_contact(
        &self,
        node_id: &str,
        t: ContactType,
        name: String,
        email: Option<String>,
        postal_address: Option<PostalAddress>,
        date_of_birth_or_registration: Option<String>,
        country_of_birth_or_registration: Option<String>,
        city_of_birth_or_registration: Option<String>,
        identification_number: Option<String>,
        avatar_file_upload_id: Option<String>,
        proof_document_file_upload_id: Option<String>,
    ) -> Result<Contact>;

    /// Returns whether a given npub (as hex) is in our contact list.
    #[allow(dead_code)]
    async fn is_known_npub(&self, npub: &PublicKey) -> Result<bool>;

    /// opens and decrypts the attached file from the given contact
    async fn open_and_decrypt_file(
        &self,
        id: &str,
        file_name: &str,
        private_key: &str,
    ) -> Result<Vec<u8>>;
}

/// The contact service is responsible for managing the local contacts
#[derive(Clone)]
pub struct ContactService {
    store: Arc<dyn ContactStoreApi>,
    file_upload_store: Arc<dyn FileUploadStoreApi>,
    identity_store: Arc<dyn IdentityStoreApi>,
    nostr_contact_store: Arc<dyn NostrContactStoreApi>,
    config: Config,
}

impl ContactService {
    pub fn new(
        store: Arc<dyn ContactStoreApi>,
        file_upload_store: Arc<dyn FileUploadStoreApi>,
        identity_store: Arc<dyn IdentityStoreApi>,
        nostr_contact_store: Arc<dyn NostrContactStoreApi>,
        config: &Config,
    ) -> Self {
        Self {
            store,
            file_upload_store,
            identity_store,
            nostr_contact_store,
            config: config.clone(),
        }
    }

    async fn process_upload_file(
        &self,
        upload_id: &Option<String>,
        id: &str,
        public_key: &str,
    ) -> Result<Option<File>> {
        if let Some(upload_id) = upload_id {
            debug!("processing upload file for contact {id}: {upload_id:?}");
            let (file_name, file_bytes) = &self
                .file_upload_store
                .read_temp_upload_file(upload_id)
                .await
                .map_err(|_| crate::service::Error::NoFileForFileUploadId)?;
            let file = self
                .encrypt_and_save_uploaded_file(file_name, file_bytes, id, public_key)
                .await?;
            return Ok(Some(file));
        }
        Ok(None)
    }

    async fn encrypt_and_save_uploaded_file(
        &self,
        file_name: &str,
        file_bytes: &[u8],
        node_id: &str,
        public_key: &str,
    ) -> Result<File> {
        let file_hash = util::sha256_hash(file_bytes);
        let encrypted = util::crypto::encrypt_ecies(file_bytes, public_key)?;
        self.file_upload_store
            .save_attached_file(&encrypted, node_id, file_name)
            .await?;
        info!("Saved contact file {file_name} with hash {file_hash} for contact {node_id}");
        Ok(File {
            name: file_name.to_owned(),
            hash: file_hash,
        })
    }

    async fn cascade_nostr_contact(&self, contact: &Contact) -> Result<()> {
        let nostr_contact = match self
            .nostr_contact_store
            .by_node_id(contact.node_id.as_str())
            .await?
        {
            Some(nostr_contact) => nostr_contact.merge_contact(contact),
            None => NostrContact::from_contact(contact),
        };
        self.nostr_contact_store.upsert(&nostr_contact).await?;
        Ok(())
    }
}

#[async_trait]
impl ContactServiceApi for ContactService {
    async fn search(&self, search_term: &str) -> Result<Vec<Contact>> {
        let contacts = self.store.search(search_term).await?;
        Ok(contacts)
    }

    async fn get_contacts(&self) -> Result<Vec<Contact>> {
        let contact_map = self.store.get_map().await?;
        let contact_list: Vec<Contact> = contact_map.into_values().collect();
        Ok(contact_list)
    }

    async fn get_contact(&self, node_id: &str) -> Result<Contact> {
        debug!("getting contact for {node_id}");
        let res = self.store.get(node_id).await?;
        match res {
            None => Err(super::Error::NotFound),
            Some(contact) => Ok(contact),
        }
    }

    async fn get_identity_by_node_id(&self, node_id: &str) -> Result<Option<BillParticipant>> {
        let res = self.store.get(node_id).await?;
        res.map(|c| c.try_into().map_err(super::Error::Validation))
            .transpose()
    }

    async fn delete(&self, node_id: &str) -> Result<()> {
        self.store.delete(node_id).await?;
        self.nostr_contact_store.delete(node_id).await?;
        Ok(())
    }

    async fn update_contact(
        &self,
        node_id: &str,
        name: Option<String>,
        email: Option<String>,
        postal_address: OptionalPostalAddress,
        date_of_birth_or_registration: Option<String>,
        country_of_birth_or_registration: Option<String>,
        city_of_birth_or_registration: Option<String>,
        identification_number: Option<String>,
        avatar_file_upload_id: Option<String>,
        proof_document_file_upload_id: Option<String>,
    ) -> Result<()> {
        debug!("updating contact with node_id: {node_id}");
        let mut contact = match self.store.get(node_id).await? {
            Some(contact) => contact,
            None => {
                return Err(super::Error::NotFound);
            }
        };
        validate_update_contact(
            contact.t.clone(),
            &name,
            &email,
            &postal_address,
            &avatar_file_upload_id,
            &proof_document_file_upload_id,
        )?;

        let mut changed = false;

        if let Some(ref name_to_set) = name {
            contact.name = name_to_set.clone();
            changed = true;
        }

        // for anonymous contact, we only consider email and name
        if contact.t == ContactType::Anon {
            util::update_optional_field(&mut contact.email, &email, &mut changed);
        } else {
            let identity_public_key = self.identity_store.get_key_pair().await?.get_public_key();

            if let Some(ref email_to_set) = email {
                contact.email = Some(email_to_set.clone());
                changed = true;
            }

            if let Some(ref mut contact_postal_address) = contact.postal_address {
                if let Some(ref postal_address_city_to_set) = postal_address.city {
                    contact_postal_address.city = postal_address_city_to_set.clone();
                    changed = true;
                }

                if let Some(ref postal_address_country_to_set) = postal_address.country {
                    contact_postal_address.country = postal_address_country_to_set.clone();
                    changed = true;
                }

                util::update_optional_field(
                    &mut contact_postal_address.zip,
                    &postal_address.zip,
                    &mut changed,
                );

                if let Some(ref postal_address_address_to_set) = postal_address.address {
                    contact_postal_address.address = postal_address_address_to_set.clone();
                    changed = true;
                }
            } else {
                return Err(super::Error::Validation(ValidationError::InvalidContact(
                    contact.node_id.to_owned(),
                )));
            }

            util::update_optional_field(
                &mut contact.date_of_birth_or_registration,
                &date_of_birth_or_registration,
                &mut changed,
            );

            util::update_optional_field(
                &mut contact.country_of_birth_or_registration,
                &country_of_birth_or_registration,
                &mut changed,
            );

            util::update_optional_field(
                &mut contact.city_of_birth_or_registration,
                &city_of_birth_or_registration,
                &mut changed,
            );

            util::update_optional_field(
                &mut contact.identification_number,
                &identification_number,
                &mut changed,
            );

            if !changed
                && avatar_file_upload_id.is_none()
                && proof_document_file_upload_id.is_none()
            {
                return Ok(());
            }

            let avatar_file = self
                .process_upload_file(&avatar_file_upload_id, node_id, &identity_public_key)
                .await?;
            // only override the picture, if there is a new one
            if avatar_file.is_some() {
                contact.avatar_file = avatar_file;
            }
            let proof_document_file = self
                .process_upload_file(
                    &proof_document_file_upload_id,
                    node_id,
                    &identity_public_key,
                )
                .await?;
            // only override the document, if there is a new one
            if proof_document_file.is_some() {
                contact.proof_document_file = proof_document_file;
            }
        }

        self.store.update(node_id, contact.clone()).await?;
        self.cascade_nostr_contact(&contact).await?;

        debug!("updated contact with node_id: {node_id}");

        Ok(())
    }

    async fn add_contact(
        &self,
        node_id: &str,
        t: ContactType,
        name: String,
        email: Option<String>,
        postal_address: Option<PostalAddress>,
        date_of_birth_or_registration: Option<String>,
        country_of_birth_or_registration: Option<String>,
        city_of_birth_or_registration: Option<String>,
        identification_number: Option<String>,
        avatar_file_upload_id: Option<String>,
        proof_document_file_upload_id: Option<String>,
    ) -> Result<Contact> {
        debug!("creating {:?} contact with node_id {node_id}", &t);
        validate_create_contact(
            t.clone(),
            node_id,
            &name,
            &email,
            &postal_address,
            &avatar_file_upload_id,
            &proof_document_file_upload_id,
        )?;

        let identity_public_key = self.identity_store.get_key_pair().await?.get_public_key();

        let contact = match t {
            ContactType::Company | ContactType::Person => {
                let avatar_file = self
                    .process_upload_file(&avatar_file_upload_id, node_id, &identity_public_key)
                    .await?;

                let proof_document_file = self
                    .process_upload_file(
                        &proof_document_file_upload_id,
                        node_id,
                        &identity_public_key,
                    )
                    .await?;

                Contact {
                    node_id: node_id.to_owned(),
                    t: t.clone(),
                    name,
                    email,
                    postal_address,
                    date_of_birth_or_registration,
                    country_of_birth_or_registration,
                    city_of_birth_or_registration,
                    identification_number,
                    avatar_file,
                    proof_document_file,
                    nostr_relays: get_config().nostr_relays.clone(), // Use the configured relays for now
                }
            }
            ContactType::Anon => {
                Contact {
                    node_id: node_id.to_owned(),
                    t: t.clone(),
                    name,
                    email,
                    postal_address: None,
                    date_of_birth_or_registration: None,
                    country_of_birth_or_registration: None,
                    city_of_birth_or_registration: None,
                    identification_number: None,
                    avatar_file: None,
                    proof_document_file: None,
                    nostr_relays: get_config().nostr_relays.clone(), // Use the configured relays for now
                }
            }
        };

        self.store.insert(node_id, contact.clone()).await?;
        debug!("contact {:?} with node_id {node_id} created", &t);
        Ok(contact)
    }

    async fn deanonymize_contact(
        &self,
        node_id: &str,
        t: ContactType,
        name: String,
        email: Option<String>,
        postal_address: Option<PostalAddress>,
        date_of_birth_or_registration: Option<String>,
        country_of_birth_or_registration: Option<String>,
        city_of_birth_or_registration: Option<String>,
        identification_number: Option<String>,
        avatar_file_upload_id: Option<String>,
        proof_document_file_upload_id: Option<String>,
    ) -> Result<Contact> {
        debug!("de-anonymizing {:?} contact with node_id {node_id}", &t);
        validate_create_contact(
            t.clone(),
            node_id,
            &name,
            &email,
            &postal_address,
            &avatar_file_upload_id,
            &proof_document_file_upload_id,
        )?;

        // can't de-anonymize to an anonymous contact
        if t == ContactType::Anon {
            return Err(super::Error::Validation(
                ValidationError::InvalidContactType,
            ));
        }

        let existing_anon_contact = match self.store.get(node_id).await? {
            Some(existing_anon_contact) => existing_anon_contact,
            None => {
                return Err(super::Error::NotFound);
            }
        };

        // if the existing contact is not anonymous, the action is not valid
        if existing_anon_contact.t != ContactType::Anon {
            return Err(super::Error::Validation(ValidationError::InvalidContact(
                node_id.to_owned(),
            )));
        }

        let identity_public_key = self.identity_store.get_key_pair().await?.get_public_key();
        let avatar_file = self
            .process_upload_file(&avatar_file_upload_id, node_id, &identity_public_key)
            .await?;

        let proof_document_file = self
            .process_upload_file(
                &proof_document_file_upload_id,
                node_id,
                &identity_public_key,
            )
            .await?;

        let contact = Contact {
            node_id: node_id.to_owned(),
            t: t.clone(),
            name,
            email,
            postal_address,
            date_of_birth_or_registration,
            country_of_birth_or_registration,
            city_of_birth_or_registration,
            identification_number,
            avatar_file,
            proof_document_file,
<<<<<<< HEAD
            nostr_relays: self.config.nostr_config.relays.clone(), // Use the configured relays for now
        };

        self.store.insert(node_id, contact.clone()).await?;
        self.cascade_nostr_contact(&contact).await?;
        debug!("contact {:?} with node_id {node_id} created", &t);
=======
            nostr_relays: get_config().nostr_relays.clone(), // Use the configured relays for now
        };

        self.store.update(node_id, contact.clone()).await?;
        debug!("deanonymized contact with node_id: {node_id}");

>>>>>>> 699bac25
        Ok(contact)
    }

    async fn is_known_npub(&self, npub: &PublicKey) -> Result<bool> {
        Ok(!self.config.nostr_config.only_known_contacts
            || self
                .nostr_contact_store
                .by_npub(npub)
                .await?
                .map(|c| c.trust_level != TrustLevel::None)
                .unwrap_or(false))
    }

    async fn open_and_decrypt_file(
        &self,
        id: &str,
        file_name: &str,
        private_key: &str,
    ) -> Result<Vec<u8>> {
        debug!("getting file {file_name} for contact with id: {id}",);
        let read_file = self
            .file_upload_store
            .open_attached_file(id, file_name)
            .await?;
        let decrypted = util::crypto::decrypt_ecies(&read_file, private_key)?;
        Ok(decrypted)
    }
}

#[cfg(test)]
pub mod tests {
    use super::*;
    use crate::{
<<<<<<< HEAD
        get_config,
        tests::tests::{
            MockContactStoreApiMock, MockFileUploadStoreApiMock, MockIdentityStoreApiMock,
            MockNostrContactStore, TEST_NODE_ID_SECP, TEST_NODE_ID_SECP_AS_NPUB_HEX, empty_address,
=======
        service::Error,
        tests::tests::{
            MockContactStoreApiMock, MockFileUploadStoreApiMock, MockIdentityStoreApiMock,
            TEST_NODE_ID_SECP, TEST_NODE_ID_SECP_AS_NPUB_HEX, empty_address,
>>>>>>> 699bac25
            empty_optional_address, init_test_cfg,
        },
    };
    use bcr_ebill_core::nostr_contact::HandshakeStatus;
    use std::collections::HashMap;
    use util::BcrKeys;

    pub fn get_baseline_contact() -> Contact {
        Contact {
            t: ContactType::Person,
            node_id: TEST_NODE_ID_SECP.to_owned(),
            name: "some_name".to_string(),
            email: Some("some_mail@example.com".to_string()),
            postal_address: Some(empty_address()),
            date_of_birth_or_registration: None,
            country_of_birth_or_registration: None,
            city_of_birth_or_registration: None,
            identification_number: None,
            avatar_file: None,
            proof_document_file: None,
            nostr_relays: vec![],
        }
    }

    fn get_service(
        mock_storage: MockContactStoreApiMock,
        mock_file_upload_storage: MockFileUploadStoreApiMock,
        mock_identity_storage: MockIdentityStoreApiMock,
        mock_nostr_contact_store: MockNostrContactStore,
    ) -> ContactService {
        ContactService::new(
            Arc::new(mock_storage),
            Arc::new(mock_file_upload_storage),
            Arc::new(mock_identity_storage),
            Arc::new(mock_nostr_contact_store),
            get_config(),
        )
    }

    fn get_storages() -> (
        MockContactStoreApiMock,
        MockFileUploadStoreApiMock,
        MockIdentityStoreApiMock,
        MockNostrContactStore,
    ) {
        (
            MockContactStoreApiMock::new(),
            MockFileUploadStoreApiMock::new(),
            MockIdentityStoreApiMock::new(),
            MockNostrContactStore::new(),
        )
    }

    #[tokio::test]
    async fn get_contacts_baseline() {
        let (mut store, file_upload_store, identity_store, nostr_contact) = get_storages();
        store.expect_get_map().returning(|| {
            let mut contact = get_baseline_contact();
            contact.name = "Minka".to_string();
            let mut map = HashMap::new();
            map.insert(TEST_NODE_ID_SECP.to_string(), contact);
            Ok(map)
        });
        let result = get_service(store, file_upload_store, identity_store, nostr_contact)
            .get_contacts()
            .await;
        assert!(result.is_ok());
        assert_eq!(result.as_ref().unwrap().first().unwrap().name, *"Minka");
        assert_eq!(
            result.as_ref().unwrap().first().unwrap().node_id,
            *TEST_NODE_ID_SECP
        );
    }

    #[tokio::test]
    async fn get_identity_by_node_id_baseline() {
        let (mut store, file_upload_store, identity_store, nostr_contact) = get_storages();
        store.expect_get().returning(|_| {
            let mut contact = get_baseline_contact();
            contact.name = "Minka".to_string();
            Ok(Some(contact))
        });
        let result = get_service(store, file_upload_store, identity_store, nostr_contact)
            .get_identity_by_node_id(TEST_NODE_ID_SECP)
            .await;
        assert!(result.is_ok());
        assert_eq!(
            result.as_ref().unwrap().as_ref().unwrap().name(),
            Some("Minka".into())
        );
    }

    #[tokio::test]
    async fn delete_contact() {
        let (mut store, file_upload_store, identity_store, mut nostr_contact) = get_storages();
        store.expect_delete().returning(|_| Ok(()));
        nostr_contact.expect_delete().returning(|_| Ok(()));
        let result = get_service(store, file_upload_store, identity_store, nostr_contact)
            .delete("some_name")
            .await;
        assert!(result.is_ok());
    }

    #[tokio::test]
    async fn update_contact_calls_store() {
        let (mut store, file_upload_store, mut identity_store, mut nostr_contact) = get_storages();
        identity_store
            .expect_get_key_pair()
            .returning(|| Ok(BcrKeys::new()));
        store.expect_get().returning(|_| {
            let contact = get_baseline_contact();
            Ok(Some(contact))
        });
        store.expect_update().returning(|_, _| Ok(()));
        nostr_contact.expect_by_node_id().returning(|_| Ok(None));
        nostr_contact.expect_upsert().returning(|_| Ok(()));
        let result = get_service(store, file_upload_store, identity_store, nostr_contact)
            .update_contact(
                TEST_NODE_ID_SECP,
                Some("new_name".to_string()),
                None,
                empty_optional_address(),
                None,
                None,
                None,
                None,
                None,
                None,
            )
            .await;
        assert!(result.is_ok());
    }

    #[tokio::test]
    async fn add_contact_calls_store() {
        init_test_cfg();
        let (mut store, file_upload_store, mut identity_store, mut nostr_contact) = get_storages();
        identity_store
            .expect_get_key_pair()
            .returning(|| Ok(BcrKeys::new()));
        nostr_contact.expect_by_node_id().returning(|_| Ok(None));
        store.expect_insert().returning(|_, _| Ok(()));
        nostr_contact.expect_upsert().returning(|_| Ok(()));
        let result = get_service(store, file_upload_store, identity_store, nostr_contact)
            .add_contact(
                TEST_NODE_ID_SECP,
                ContactType::Person,
                "some_name".to_string(),
                Some("some_email@example.com".to_string()),
                Some(empty_address()),
                None,
                None,
                None,
                None,
                None,
                None,
            )
            .await;
        assert!(result.is_ok());
    }

    #[tokio::test]
    async fn add_anon_contact_calls_store() {
        init_test_cfg();
        let (mut store, file_upload_store, mut identity_store) = get_storages();
        identity_store
            .expect_get_key_pair()
            .returning(|| Ok(BcrKeys::new()));
        store.expect_insert().returning(|_, _| Ok(()));
        let result = get_service(store, file_upload_store, identity_store)
            .add_contact(
                TEST_NODE_ID_SECP,
                ContactType::Anon,
                "some_name".to_string(),
                Some("some_email@example.com".to_string()),
                Some(empty_address()),
                None,
                None,
                None,
                None,
                None,
                None,
            )
            .await;
        assert!(result.is_ok());
    }

    #[tokio::test]
    async fn deanonymize_contact_calls_store() {
        init_test_cfg();
        let (mut store, file_upload_store, mut identity_store) = get_storages();
        identity_store
            .expect_get_key_pair()
            .returning(|| Ok(BcrKeys::new()));
        store.expect_update().returning(|_, _| Ok(()));
        store.expect_get().returning(|_| {
            let mut contact = get_baseline_contact();
            contact.t = ContactType::Anon;
            Ok(Some(contact))
        });
        let result = get_service(store, file_upload_store, identity_store)
            .deanonymize_contact(
                TEST_NODE_ID_SECP,
                ContactType::Person,
                "some_name".to_string(),
                Some("some_email@example.com".to_string()),
                Some(empty_address()),
                None,
                None,
                None,
                None,
                None,
                None,
            )
            .await;
        assert!(result.is_ok());
    }

    #[tokio::test]
    async fn deanonymize_contact_of_non_anon_fails() {
        init_test_cfg();
        let (mut store, file_upload_store, mut identity_store) = get_storages();
        identity_store
            .expect_get_key_pair()
            .returning(|| Ok(BcrKeys::new()));
        store.expect_update().returning(|_, _| Ok(()));
        store.expect_get().returning(|_| {
            let contact = get_baseline_contact();
            Ok(Some(contact))
        });
        let result = get_service(store, file_upload_store, identity_store)
            .deanonymize_contact(
                TEST_NODE_ID_SECP,
                ContactType::Person,
                "some_name".to_string(),
                Some("some_email@example.com".to_string()),
                Some(empty_address()),
                None,
                None,
                None,
                None,
                None,
                None,
            )
            .await;
        assert!(result.is_err());
        if let Err(Error::Validation(ValidationError::InvalidContact(node_id))) = result {
            assert_eq!(node_id, TEST_NODE_ID_SECP.to_owned());
        } else {
            panic!("wrong error");
        }
    }

    #[tokio::test]
    async fn deanonymize_contact_with_new_anon_fails() {
        init_test_cfg();
        let (mut store, file_upload_store, mut identity_store) = get_storages();
        identity_store
            .expect_get_key_pair()
            .returning(|| Ok(BcrKeys::new()));
        store.expect_update().returning(|_, _| Ok(()));
        store.expect_get().returning(|_| {
            let mut contact = get_baseline_contact();
            contact.t = ContactType::Anon;
            Ok(Some(contact))
        });
        let result = get_service(store, file_upload_store, identity_store)
            .deanonymize_contact(
                TEST_NODE_ID_SECP,
                ContactType::Anon,
                "some_name".to_string(),
                Some("some_email@example.com".to_string()),
                Some(empty_address()),
                None,
                None,
                None,
                None,
                None,
                None,
            )
            .await;
        assert!(result.is_err());
        if let Err(Error::Validation(ValidationError::InvalidContactType)) = result {
            // fine
        } else {
            panic!("wrong error");
        }
    }

    #[tokio::test]
    async fn is_known_npub_calls_store() {
        let (store, file_upload_store, identity_store, mut nostr_contact) = get_storages();
        let pub_key = PublicKey::from_hex(TEST_NODE_ID_SECP_AS_NPUB_HEX).unwrap();
        nostr_contact.expect_by_npub().returning(|_| {
            Ok(Some(NostrContact {
                node_id: TEST_NODE_ID_SECP.to_string(),
                name: None,
                relays: vec![],
                trust_level: TrustLevel::Participant,
                handshake_status: HandshakeStatus::None,
            }))
        });
        let result = get_service(store, file_upload_store, identity_store, nostr_contact)
            .is_known_npub(&pub_key)
            .await;
        assert!(result.is_ok());
        assert!(result.as_ref().unwrap());
    }
}<|MERGE_RESOLUTION|>--- conflicted
+++ resolved
@@ -3,17 +3,13 @@
 use async_trait::async_trait;
 use bcr_ebill_core::{
     ValidationError,
-<<<<<<< HEAD
-    nostr_contact::{NostrContact, TrustLevel},
-};
-use bcr_ebill_persistence::nostr::NostrContactStoreApi;
-=======
     contact::{
         BillParticipant,
         validation::{validate_create_contact, validate_update_contact},
     },
+    nostr_contact::{NostrContact, TrustLevel},
 };
->>>>>>> 699bac25
+use bcr_ebill_persistence::nostr::NostrContactStoreApi;
 #[cfg(test)]
 use mockall::automock;
 use nostr::key::PublicKey;
@@ -24,6 +20,7 @@
         File, OptionalPostalAddress, PostalAddress,
         contact::{Contact, ContactType},
     },
+    get_config,
     persistence::{
         contact::ContactStoreApi, file_upload::FileUploadStoreApi, identity::IdentityStoreApi,
     },
@@ -411,7 +408,7 @@
                     identification_number,
                     avatar_file,
                     proof_document_file,
-                    nostr_relays: get_config().nostr_relays.clone(), // Use the configured relays for now
+                    nostr_relays: get_config().nostr_config.relays.clone(),
                 }
             }
             ContactType::Anon => {
@@ -427,12 +424,13 @@
                     identification_number: None,
                     avatar_file: None,
                     proof_document_file: None,
-                    nostr_relays: get_config().nostr_relays.clone(), // Use the configured relays for now
+                    nostr_relays: get_config().nostr_config.relays.clone(), // Use the configured relays for now
                 }
             }
         };
 
         self.store.insert(node_id, contact.clone()).await?;
+        self.cascade_nostr_contact(&contact).await?;
         debug!("contact {:?} with node_id {node_id} created", &t);
         Ok(contact)
     }
@@ -508,21 +506,13 @@
             identification_number,
             avatar_file,
             proof_document_file,
-<<<<<<< HEAD
-            nostr_relays: self.config.nostr_config.relays.clone(), // Use the configured relays for now
+            nostr_relays: self.config.nostr_config.relays.clone(),
         };
 
-        self.store.insert(node_id, contact.clone()).await?;
+        debug!("contact {:?} with node_id {node_id} created", &t);
+        self.store.update(node_id, contact.clone()).await?;
         self.cascade_nostr_contact(&contact).await?;
-        debug!("contact {:?} with node_id {node_id} created", &t);
-=======
-            nostr_relays: get_config().nostr_relays.clone(), // Use the configured relays for now
-        };
-
-        self.store.update(node_id, contact.clone()).await?;
         debug!("deanonymized contact with node_id: {node_id}");
-
->>>>>>> 699bac25
         Ok(contact)
     }
 
@@ -556,17 +546,11 @@
 pub mod tests {
     use super::*;
     use crate::{
-<<<<<<< HEAD
         get_config,
+        service::Error,
         tests::tests::{
             MockContactStoreApiMock, MockFileUploadStoreApiMock, MockIdentityStoreApiMock,
             MockNostrContactStore, TEST_NODE_ID_SECP, TEST_NODE_ID_SECP_AS_NPUB_HEX, empty_address,
-=======
-        service::Error,
-        tests::tests::{
-            MockContactStoreApiMock, MockFileUploadStoreApiMock, MockIdentityStoreApiMock,
-            TEST_NODE_ID_SECP, TEST_NODE_ID_SECP_AS_NPUB_HEX, empty_address,
->>>>>>> 699bac25
             empty_optional_address, init_test_cfg,
         },
     };
@@ -731,33 +715,44 @@
     #[tokio::test]
     async fn add_anon_contact_calls_store() {
         init_test_cfg();
-        let (mut store, file_upload_store, mut identity_store) = get_storages();
+        let (mut store, file_upload_store, mut identity_store, mut nostr_contact_store) =
+            get_storages();
         identity_store
             .expect_get_key_pair()
             .returning(|| Ok(BcrKeys::new()));
         store.expect_insert().returning(|_, _| Ok(()));
-        let result = get_service(store, file_upload_store, identity_store)
-            .add_contact(
-                TEST_NODE_ID_SECP,
-                ContactType::Anon,
-                "some_name".to_string(),
-                Some("some_email@example.com".to_string()),
-                Some(empty_address()),
-                None,
-                None,
-                None,
-                None,
-                None,
-                None,
-            )
-            .await;
+        nostr_contact_store
+            .expect_by_node_id()
+            .returning(|_| Ok(None));
+        nostr_contact_store.expect_upsert().returning(|_| Ok(()));
+        let result = get_service(
+            store,
+            file_upload_store,
+            identity_store,
+            nostr_contact_store,
+        )
+        .add_contact(
+            TEST_NODE_ID_SECP,
+            ContactType::Anon,
+            "some_name".to_string(),
+            Some("some_email@example.com".to_string()),
+            Some(empty_address()),
+            None,
+            None,
+            None,
+            None,
+            None,
+            None,
+        )
+        .await;
         assert!(result.is_ok());
     }
 
     #[tokio::test]
     async fn deanonymize_contact_calls_store() {
         init_test_cfg();
-        let (mut store, file_upload_store, mut identity_store) = get_storages();
+        let (mut store, file_upload_store, mut identity_store, mut nostr_contact_store) =
+            get_storages();
         identity_store
             .expect_get_key_pair()
             .returning(|| Ok(BcrKeys::new()));
@@ -767,28 +762,38 @@
             contact.t = ContactType::Anon;
             Ok(Some(contact))
         });
-        let result = get_service(store, file_upload_store, identity_store)
-            .deanonymize_contact(
-                TEST_NODE_ID_SECP,
-                ContactType::Person,
-                "some_name".to_string(),
-                Some("some_email@example.com".to_string()),
-                Some(empty_address()),
-                None,
-                None,
-                None,
-                None,
-                None,
-                None,
-            )
-            .await;
+        nostr_contact_store
+            .expect_by_node_id()
+            .returning(|_| Ok(None));
+        nostr_contact_store.expect_upsert().returning(|_| Ok(()));
+        let result = get_service(
+            store,
+            file_upload_store,
+            identity_store,
+            nostr_contact_store,
+        )
+        .deanonymize_contact(
+            TEST_NODE_ID_SECP,
+            ContactType::Person,
+            "some_name".to_string(),
+            Some("some_email@example.com".to_string()),
+            Some(empty_address()),
+            None,
+            None,
+            None,
+            None,
+            None,
+            None,
+        )
+        .await;
         assert!(result.is_ok());
     }
 
     #[tokio::test]
     async fn deanonymize_contact_of_non_anon_fails() {
         init_test_cfg();
-        let (mut store, file_upload_store, mut identity_store) = get_storages();
+        let (mut store, file_upload_store, mut identity_store, nostr_contact_store) =
+            get_storages();
         identity_store
             .expect_get_key_pair()
             .returning(|| Ok(BcrKeys::new()));
@@ -797,21 +802,26 @@
             let contact = get_baseline_contact();
             Ok(Some(contact))
         });
-        let result = get_service(store, file_upload_store, identity_store)
-            .deanonymize_contact(
-                TEST_NODE_ID_SECP,
-                ContactType::Person,
-                "some_name".to_string(),
-                Some("some_email@example.com".to_string()),
-                Some(empty_address()),
-                None,
-                None,
-                None,
-                None,
-                None,
-                None,
-            )
-            .await;
+        let result = get_service(
+            store,
+            file_upload_store,
+            identity_store,
+            nostr_contact_store,
+        )
+        .deanonymize_contact(
+            TEST_NODE_ID_SECP,
+            ContactType::Person,
+            "some_name".to_string(),
+            Some("some_email@example.com".to_string()),
+            Some(empty_address()),
+            None,
+            None,
+            None,
+            None,
+            None,
+            None,
+        )
+        .await;
         assert!(result.is_err());
         if let Err(Error::Validation(ValidationError::InvalidContact(node_id))) = result {
             assert_eq!(node_id, TEST_NODE_ID_SECP.to_owned());
@@ -823,7 +833,8 @@
     #[tokio::test]
     async fn deanonymize_contact_with_new_anon_fails() {
         init_test_cfg();
-        let (mut store, file_upload_store, mut identity_store) = get_storages();
+        let (mut store, file_upload_store, mut identity_store, nostr_contact_store) =
+            get_storages();
         identity_store
             .expect_get_key_pair()
             .returning(|| Ok(BcrKeys::new()));
@@ -833,21 +844,26 @@
             contact.t = ContactType::Anon;
             Ok(Some(contact))
         });
-        let result = get_service(store, file_upload_store, identity_store)
-            .deanonymize_contact(
-                TEST_NODE_ID_SECP,
-                ContactType::Anon,
-                "some_name".to_string(),
-                Some("some_email@example.com".to_string()),
-                Some(empty_address()),
-                None,
-                None,
-                None,
-                None,
-                None,
-                None,
-            )
-            .await;
+        let result = get_service(
+            store,
+            file_upload_store,
+            identity_store,
+            nostr_contact_store,
+        )
+        .deanonymize_contact(
+            TEST_NODE_ID_SECP,
+            ContactType::Anon,
+            "some_name".to_string(),
+            Some("some_email@example.com".to_string()),
+            Some(empty_address()),
+            None,
+            None,
+            None,
+            None,
+            None,
+            None,
+        )
+        .await;
         assert!(result.is_err());
         if let Err(Error::Validation(ValidationError::InvalidContactType)) = result {
             // fine
