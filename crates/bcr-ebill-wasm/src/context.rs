--- conflicted
+++ resolved
@@ -53,11 +53,7 @@
             db.notification_store.clone(),
             contact_service.clone(),
             db.queued_message_store.clone(),
-<<<<<<< HEAD
-            &cfg.nostr_config.relays[0].clone(),
-=======
-            cfg.nostr_relays.clone(),
->>>>>>> 699bac25
+            cfg.nostr_config.relays.to_owned(),
         )
         .await?;
 
