--- conflicted
+++ resolved
@@ -39,13 +39,9 @@
     // esplora_base_url: "http://localhost:8094", // local reg test via docker-compose
     bitcoin_network: "testnet",
     esplora_base_url: "https://esplora.minibill.tech",
-<<<<<<< HEAD
-    nostr_relay: "ws://localhost:8080",
+    nostr_relays: ["wss://bitcr-cloud-run-05-550030097098.europe-west1.run.app"],
     // if set to true we will drop DMs from nostr that we don't have in contacts
     nostr_only_known_contacts: false,
-=======
-    nostr_relays: ["wss://bitcr-cloud-run-05-550030097098.europe-west1.run.app"],
->>>>>>> 699bac25
     job_runner_initial_delay_seconds: 1,
     job_runner_check_interval_seconds: 600,
   };
