--- conflicted
+++ resolved
@@ -1,5 +1,11 @@
 import React, { useContext, useEffect, useState } from "react";
 
+import attachment from "./assests/attachment.svg";
+// components
+import Header from "./components/sections/Header";
+import UniqueNumber from "./components/sections/UniqueNumber";
+import TopDownHeading from "./components/elements/TopDownHeading";
+import IconHolder from "./components/elements/IconHolder";
 // Pages
 import IssuePage from "./components/pages/IssuePage";
 import AcceptPage from "./components/pages/AcceptPage";
@@ -67,46 +73,22 @@
     let name = e.target.name;
     setData({ ...data, [name]: value });
   };
-<<<<<<< HEAD
-
-  const handleChangeDrawerIsPayee = (e) => {
-    let value = !data.drawer_is_payee;
-    let name = e.target.name;
-    setData({ ...data, [name]: value });
-  };
-
-  const handleChangeDrawerIsDrawee = (e) => {
-    let value = !data.drawer_is_drawee;
-    let name = e.target.name;
-    setData({ ...data, [name]: value });
-  };
-
-  const handlePage = (page) => {
-    setCurrent(page);
-  };
-
-=======
->>>>>>> 04a2517d
+    const handleChangeDrawerIsPayee = (e) => {
+        let value = !data.drawer_is_payee;
+        let name = e.target.name;
+        setData({ ...data, [name]: value });
+    };
+    const handleChangeDrawerIsDrawee = (e) => {
+        let value = !data.drawer_is_drawee;
+        let name = e.target.name;
+        setData({ ...data, [name]: value });
+    };
   const activePage = () => {
     switch (current) {
       case "home":
         return <HomePage />;
       case "issue":
-<<<<<<< HEAD
-        return (
-          <IssuePage
-            contacts={contacts}
-            identity={identity}
-            data={data}
-            changeHandle={changeHandle}
-            handleChangeDrawerIsDrawee={handleChangeDrawerIsDrawee}
-            handleChangeDrawerIsPayee={handleChangeDrawerIsPayee}
-            handlePage={handlePage}
-          />
-        );
-=======
         return <IssuePage contacts={contacts} identity={identity} data={data} changeHandle={changeHandle} />;
->>>>>>> 04a2517d
       case "accept":
         return <AcceptPage identity={identity} data={data} />;
       case "repay":
