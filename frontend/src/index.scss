@import url("https://fonts.googleapis.com/css2?family=Raleway:ital,wght@0,100;0,200;0,300;0,400;0,500;0,600;0,700;0,800;0,900;1,900&display=swap");
@import url("https://fonts.googleapis.com/css2?family=Oswald&display=swap");

@font-face {
  font-family: writter;
  src: url(./assests/atwriter.ttf);
}

$standardWidth: 430;
$PrimaryColor: #f7931a;
$TextColor: #b28b00;
$Black: #151515;
$LightBlack: #636363;
$DarkGray: #e1e1e6;
$Gray: #f5f5f9;
$White: #fff;
@function calcView($pixels) {
  @return (($pixels/$standardWidth) * 100) + vw;
}

@mixin flexCenter() {
  display: flex;
  align-items: center;
  justify-content: center;
}

@mixin flexSpace() {
  display: flex;
  justify-content: space-between;
}

* {
  padding: 0;
  margin: 0;
  box-sizing: border-box;
  font-family: "Raleway", sans-serif;
  -webkit-font-smoothing: antialiased;
  -moz-osx-font-smoothing: grayscale;
  font-family: "Poppins", sans-serif;
  font-size: calcView(24);
  line-height: calcView(24);
  -webkit-user-select: none; /* Safari */
  -ms-user-select: none; /* IE 10 and IE 11 */
  user-select: none; /* Standard syntax */
}

*::-webkit-scrollbar {
  display: block;
  width: calcView(5);
  position: absolute;
  border-radius: calcView(5);
  background-color: #ffffff90;
}

*::-webkit-scrollbar-thumb {
  background-color: #181730;
  border: calcView(1) solid #ffffff90;
}

body {
  background-color: #f5f5f9;
}

button {
  border: none;
  outline: none;
  color: $Black;
  background: $DarkGray;
  font-size: calcView(20);
  font-weight: 500;
}

select {
  box-shadow: calcView(2) calcView(2) calcView(4) lightgrey;
  max-width: calcView(289);
  width: 100%;
  height: calcView(50);
  font-size: calcView(20);
  border-radius: calcView(6);
  border: none;
  outline: none;
  padding: 0 calcView(13);
  -webkit-appearance: none !important;
  -moz-appearance: none !important;
}

select::-ms-expand {
  display: none;
}

select {
  -webkit-appearance: none !important;
  -moz-appearance: none !important;
  appearance: none !important;
  background: url("./assests/dropdown.svg") no-repeat;
  background-size: calcView(25);
  background-position: 95%;
}

select:disabled {
  filter: grayscale(1);
}
<<<<<<< HEAD

=======
.select-class {
  padding-block: 0;
  padding-inline: 3vw;
  font-size: calcView(20);
  line-height: calcView(20);
}
>>>>>>> 0c58e03f
.select-class-main {
  .select-class:disabled {
    .select-class-main:after {
      filter: grayscale(1);
    }
  }
}
<<<<<<< HEAD

=======
.me-text {
  font-size: calcView(18);
}
>>>>>>> 0c58e03f
select:focus {
  border: calcView(2) solid $PrimaryColor;
}

.accept-heading {
  font-size: calcView(22);
  font-weight: 600;
}

.detail {
  font-size: calcView(22);
  color: $PrimaryColor;

  li {
    list-style: decimal;
  }
}

.block {
  display: block;
}

.mt {
  margin-top: calcView(32);
}

.mtt {
  margin-top: calcView(53);
}

.mttt {
  margin-top: calcView(75);
}

.btn {
  align-self: center;
  width: calcView(150);
  padding: calcView(13) calcView(52);
  border-radius: calcView(6);
}

.btn {
  align-self: center;
  width: calcView(150);
  padding: calcView(13) calcView(52);
  border-radius: calcView(6);
  color: $PrimaryColor;
}

.header {
  @include flexSpace();
  margin: calcView(45) calcView(24);
  align-items: center;

  &-text {
    font-size: calcView(22);
    // margin-top: calcView(24);
    font-weight: 600;
  }
}

.icon-container {
  background-color: #e1e1e6;
  border-radius: calcView(12);
  @include flexCenter();
  width: calcView(58);
  height: calcView(50);

  .primary {
    background-color: $PrimaryColor !important;
  }

  .icon {
    @include flexCenter();
    background-color: #fbfbfb;
    border-radius: 50%;
    width: calcView(42);
    height: calcView(42);

    img {
      width: calcView(24);
      height: calcView(24);
      object-fit: contain;
      -o-object-fit: contain;
      object-position: center;
      -o-object-position: center;
    }
  }
}

.circule {
  cursor: pointer;
  border-radius: 50% !important;
  width: calcView(42);
  height: calcView(42);
}

.head {
  @include flexSpace();
  align-items: end;
  width: calcView(382);
  margin: calcView(20) auto;

  span {
    font-size: calcView(22);
  }

  &-title {
    @include flexCenter();
    align-items: start;
    flex-direction: column;

    &-top {
      font-weight: 400;
    }

    &-bottom {
      font-weight: 600;
    }
  }
}

input {
  width: 100%;
  height: calcView(50);
  font-size: calcView(18);
  padding: calcView(9) calcView(15);
  outline: none;
  border: none;
  border-radius: calcView(5);
  background: #fff;
}

.form {
  width: calcView(362);
  margin: calcView(30) auto;
  display: flex;
  flex-direction: column;
  gap: calcView(24);

  label {
    font-size: calcView(18);
    font-weight: 500;
  }

  input::-webkit-outer-spin-button,
  input::-webkit-inner-spin-button {
    -webkit-appearance: none;
    margin: 0;
  }

  .drop-shadow {
    filter: drop-shadow(calcView(3) calcView(4) calcView(4) $DarkGray);
  }

  input::placeholder {
    font-size: calcView(18);
  }

  input:focus {
    border: calcView(2) solid $PrimaryColor;
  }

  input[type="date"]::-webkit-calendar-picker-indicator {
    background-image: url("./assests/calender.svg");
    background-size: cover;
  }

  input[type="checkbox"] {
    width: calcView(50);
    height: calcView(50);
    appearance: none;
    display: none;
  }

  .form-select {
    width: calcView(150);
  }

  .check-boxes {
    width: calcView(50);
    height: calcView(50);
    display: flex;
    align-items: center;
    justify-content: center;
    border-width: calcView(4);
    border-style: solid;
    border-radius: calcView(10);
  }

  #checkbox {
    width: calcView(43);
    height: calcView(43);
  }

  input[type="checkbox"]:disabled ~ .check-boxes {
    opacity: 0.4 !important;
  }

  &-input {
    &-row {
      display: flex;
      gap: calcView(14);
    }
  }

  .flex-grow {
    flex-grow: 1;
  }

  .flex-row {
    display: flex;
    gap: calcView(14);
  }

  .flex-col {
    display: flex;
    flex-direction: column;
  }

  .align-center {
    align-items: center;
  }

  .justify-center {
    justify-items: center;
  }

  .btn {
    background-color: $DarkGray;
    color: $PrimaryColor;
    font-weight: 500;
    font-size: calcView(20);
  }
}

.bold {
  font-weight: 700;
}

.search-select {
  display: block;
  width: 100%;
  height: calcView(56);
  position: relative;

  .select-class-main {
    position: relative;
  }

  .select-class-main:after {
    content: "";
    width: calcView(26);
    height: calcView(26);
    background: center/contain no-repeat url(./assests/dropdown.svg), white;
    border-radius: calcView(22);
    z-index: 2;
    position: absolute;
    right: calcView(10);
    top: calcView(12);
  }

  .select-class:disabled {
    background: transparent;
  }
}

.secondary-icon {
  display: flex;
  align-items: center;
  justify-content: center;
  width: calcView(46);
  height: calcView(46);
  border-radius: calcView(43);
  border: calcView(1) solid #d3d3d3;
  background: #fff;

  &-image {
    width: calcView(16);
    height: calcView(16);
  }
}

.input-blank {
  width: 100%;
  padding: calcView(14);
  background: white;
  border-radius: calcView(6);
}

.key {
  margin-top: calcView(20);
  width: 100%;
  display: flex;
  flex-direction: column;
  align-items: center;

  &-icon {
    width: calcView(100);
    height: calcView(100);
    @include flexCenter();
    border: calcView(7) solid black;
    border-radius: calcView(99);

    &-svg {
      width: calcView(42);
      height: calcView(42);

      path {
        width: calcView(42);
        height: calcView(42);
        fill: black;
      }
    }
  }

  .payed {
    border: calcView(7) solid #00923a;

    svg {
      path {
        fill: #00923a;
      }
    }
  }

  .request {
    border: calcView(7) solid #c30000;

    svg {
      path {
        fill: #c30000;
      }
    }
  }

  .pending {
    border: calcView(7) solid #c30000;

    svg {
      path {
        fill: black;
      }
    }
  }

  .lessthenthree {
    border: calcView(7) solid #c30000;

    svg {
      path {
        fill: #f7931a;
      }
    }
  }

  &-text {
    font-size: calcView(16);
    font-weight: 600;
    text-transform: uppercase;
  }

  &-confirmations {
    font-size: calcView(16);
    vertical-align: middle;
    line-height: calcView(20);
    text-align: center;

    img {
      margin-left: calcView(5);
      width: calcView(16);
      height: calcView(16);
      vertical-align: middle;
    }
  }
}

.home {
  width: 90%;
  margin: 0 auto;

  &-header {
    margin: calcView(45) calcView(24) calcView(45) calcView(24);
    display: flex;
    justify-content: space-between;

    &-left,
    &-right {
      display: flex;
      gap: calcView(10);
    }
  }

  &-container {
    display: flex;
    flex-direction: column;
    align-items: center;
    gap: calcView(40);

    &-amount {
      display: flex;
      justify-content: space-evenly;
      // gap: calcView(25);
      flex: 1 0 0;
      align-self: stretch;

      &-single {
        display: flex;
        align-items: center;
        gap: calcView(5);

        #arrow {
          height: calcView(22);
        }

        .arrowDown {
          transform: rotate(180deg);
        }

        span {
          font-size: calcView(26);
          font-weight: 700;
        }
      }
    }

    &-heading {
      display: flex;
      justify-content: space-evenly;
      flex: 1 0 0;
      align-self: stretch;

      &-single {
        display: flex;
        padding: calcView(10) calcView(20);
        justify-content: center;
        align-items: center;
        gap: calcView(20);
        border-radius: calcView(12);
        background: #e1e1e6;

        .arrow {
          display: flex;
          width: calcView(24);
          height: calcView(24);
          justify-content: center;
          align-items: center;
          border-radius: calcView(14);
          background: #fff;

          #arrow {
            width: calcView(16);
            height: calcView(19);
          }
        }

        span {
          color: #c30000;
          font-family: Poppins;
          font-size: calcView(16);
          font-style: normal;
          font-weight: 500;
          line-height: normal;
        }
      }
    }

    &-total {
      display: flex;
      justify-content: space-evenly;
      flex: 1 0 0;
      align-self: stretch;

      &-single {
        display: flex;
        justify-content: center;
        align-items: center;
        gap: 1vw;

        #arrow {
          width: calcView(16);
          height: calcView(19);
          transform: rotate(180deg);
          fill: #a3a3a3;
        }

        span {
          color: #a3a3a3;
          font-family: Poppins;
          font-size: calcView(24);
          font-style: normal;
          font-weight: 600;
          line-height: normal;
        }
      }
    }

    &-bills {
      display: flex;
      flex-direction: column;
      align-items: flex-start;
      gap: calcView(10);
      align-self: stretch;

      &-container {
        display: flex;
        height: calcView(64);
        padding: calcView(0) calcView(10) calcView(0) calcView(6);
        align-items: center;
        gap: calcView(12);
        align-self: stretch;
        border-radius: calcView(12);
        background: #fff;

        .icon {
          display: flex;
          width: calcView(51);
          height: calcView(48);
          padding: calcView(10);
          justify-content: center;
          align-items: center;
          gap: calcView(10);
          border-radius: calcView(6);
          background: #e1e1e6;
        }

        .details {
          display: flex;
          height: calcView(47);
          flex-direction: column;
          justify-content: space-between;
          align-items: flex-start;
          flex: 1 0 0;

          .name {
            overflow: hidden;
            width: calcView(180) !important;
            text-overflow: ellipsis;
            color: #151515;
            font-family: Poppins;
            font-size: calcView(18);
            font-style: normal;
            font-weight: 500;
            line-height: normal;
          }

          .date {
            color: #151515;
            font-family: Poppins;
            font-size: calcView(12);
            font-style: normal;
            font-weight: 500;
            line-height: normal;
          }
        }

        .currency-details {
          display: flex;
          align-items: center;
          gap: calcView(10);

          .amount {
            color: #00923a;
            font-family: Poppins;
            font-size: calcView(18);
            font-style: normal;
            font-weight: 500;
            line-height: calcView(18);
          }

          .red {
            color: red;
          }

          .grey {
            color: grey;
          }

          .currency {
            color: #151515;
            font-family: Poppins;
            font-size: calcView(18);
            text-transform: uppercase;
            font-style: normal;
            font-weight: 500;
            line-height: calcView(18);
          }
        }
      }
    }

    &-payments {
      margin-bottom: calcView(40);

      &-details {
        display: flex;
        flex-direction: column;
        align-items: center;
        gap: calcView(5);
        user-select: none;
        cursor: pointer;

        .payments {
          color: #898989;
          font-family: Poppins;
          font-size: calcView(12);
          font-style: normal;
          font-weight: 500;
          line-height: normal;
        }

        .history {
          display: flex;
          padding: calcView(8) calcView(12);
          justify-content: center;
          align-items: center;
          gap: calcView(10);
          font-size: calcView(12);
          border-radius: calcView(6);
          border: calcView(1) solid #f7931a;
          background: #e1e1e6;
          color: #f7931a;
        }
      }
    }
  }

  .line {
    display: flex;
    height: calcView(4);
    align-items: flex-start;
    gap: calcView(10);
    align-self: stretch;
    border-radius: calcView(3);
    background: #dcdbdb;
  }
}

.issue {
  width: 100%;

  &-number {
    @include flexSpace();
    width: calcView(366);
    background-color: #ffff;
    padding: calcView(20);
    margin: 0 auto;
    border-radius: calcView(9);

    span {
      font-size: calcView(20);
    }

    &-holder {
      @include flexCenter();
      gap: calcView(5);
      text-transform: uppercase;

      .colored {
        color: $PrimaryColor;
      }
    }

    &-date {
      font-weight: 400;
    }
  }
}

.accept {
  width: 100%;
  overflow-y: auto;

  &-container {
    width: 100%;
    height: calcView(583);
    border-radius: calcView(32) calcView(32) 0 0;

    &-content {
      padding: calcView(50) calcView(23);
      display: flex;
      flex-direction: column;
    }
  }

  .endorse-select {
    max-width: 100%;
    width: 100%;
  }
}

.Repay {
  display: block;

  .select-opt {
    width: calcView(300);
  }

  .col {
    display: flex;
    flex-direction: column;
  }

  .inline {
    display: inline;
  }

  span,
  label {
    font-size: calcView(22);
    font-weight: 500;
  }

  .colored {
    color: $PrimaryColor;
  }

  .mtt {
    margin-top: calcView(58);
  }
}

.billing {
  width: 100%;
  margin-top: calcView(16);
  display: block;
  overflow-y: auto;
  hr {
    padding: 0;
    height: calcView(1);
    border-top: none;
    border-bottom: calcView(1) solid $LightBlack;
    width: 100%;
    margin: 0 auto;
  }

  .top-buttons {
    display: flex;
    width: 100%;
    justify-content: space-between;
    margin-top: calcView(5);
    padding: calcView(7) calcView(21);
  }

  .billing-container {
    margin: 0 auto;
    width: calcView(396.85);
    height: calcView(1122.52);
    background-color: #ffffff;
    margin-top: calcView(-56);
    .top-container {
      padding-top: calcView(40);

      .head-text {
        text-align: center;

        img {
          width: calcView(316);
          height: calcView(107);
          object-fit: cover;
        }

        span {
          display: block;
          font-size: calcView(16);
          font-weight: 700;
          line-height: calcView(18.78);
          color: #151515;
        }
      }

      .line {
        width: calcView(344);
        margin: 0 auto;
        margin-top: calcView(36);
        display: flex;
        flex-direction: column;
        gap: calcView(35);
      }

      .unter-text {
        font-size: calcView(10);
        text-align: center;
      }
    }

    .details {
      border-top: calcView(1) solid $LightBlack;
      position: relative;
      height: calcView(771);
      width: calcView(396);

      .bottom-text {
        font-size: calcView(11.5);
        line-height: calcView(10);
      }

      &-container {
        position: absolute;
        padding-top: calcView(15);
        padding-left: calcView(15);
        top: 24.4%;
        left: -47.4%;
        width: calcView(771);
        height: calcView(396);
        transform: rotate(90deg);

        &-uper {
          display: flex;
          justify-content: space-between;

          &-den {
            width: calcView(321);
            display: flex;
            flex-direction: column;
            align-items: center;

            &-main {
              display: flex;

              &-first,
              &-third {
                width: calcView(141);
                height: calcView(24);
                border-bottom: calcView(1) solid $LightBlack;
                font-size: calcView(14);
                text-align: center;
                color: $TextColor;
                font-family: writter;
              }

              &-second {
                font-size: calcView(14);
              }
            }
          }

          &-zah {
            display: flex;
            flex-direction: column;
            width: calcView(250);
            gap: calcView(5);

            &-main {
              display: flex;

              &-first,
              &-second {
                font-size: calcView(16);
                line-height: calcView(17.4);
              }

              &-second {
                padding: 0 calcView(10);
                width: 100%;
                border-bottom: calcView(1) solid $LightBlack;
                color: $TextColor;
                font-family: writter;
              }
            }
          }
        }

        &-middle {
          display: flex;
          flex-direction: column;
          gap: calcView(10);

          &-date {
            display: flex;
            justify-content: space-between;
            align-items: center;

            &-left {
              font-family: "Oswald", sans-serif;
              font-size: calcView(26.27);
              letter-spacing: calcView(-0.5);
            }

            &-right {
              width: calcView(216);
              display: flex;
              align-items: center;
              flex-direction: column;

              &-uper {
                font-size: calcView(14);
                width: 100%;
                text-align: center;
                border-bottom: calcView(1) solid $LightBlack;
                line-height: calcView(17);
                color: $TextColor;
                font-family: writter;
              }

              &-lower {
                font-size: calcView(9.68);
                line-height: calcView(14);
              }
            }
          }

          &-num {
            display: flex;
            justify-content: space-between;
            &-text {
              display: flex;
              align-items: end;
              gap: calcView(5);
              width: calcView(503);
              &-an {
                white-space: pre;
                font-size: calcView(14);
                font-weight: 500;
                line-height: calcView(10);
              }
              &-further {
                font-size: calcView(16);
                line-height: calcView(14);
                color: $TextColor;
                font-family: writter;
                text-align: center;
                width: 100%;
                border-bottom: calcView(1) solid #000;
              }
            }

            &-amount {
              display: flex;
              align-items: center;
              gap: calcView(5);

              &-currency {
                font-size: calcView(24);
                line-height: calcView(20);
                font-weight: 700;
              }

              &-figures {
                width: calcView(216);
                height: calcView(28);
                font-size: calcView(16);
                background-image: url(./assests/line.svg);
                background-repeat: space;
                text-align: center;
                color: $TextColor;
                font-family: writter;
              }
            }
          }

          &-letter {
            display: flex;
            justify-content: space-between;
            gap: calcView(10);

            &-currency {
              font-size: calcView(24);
              font-weight: 700;
            }

            &-amount {
              flex: 1;
              display: flex;
              flex-direction: column;
              align-items: center;

              &-figures {
                width: 100%;
                height: calcView(28);
                font-size: calcView(16);
                background-image: url(./assests/line.svg);
                background-repeat: space;
                background-size: 100%;
                text-align: center;
                color: $TextColor;
                font-family: writter;
              }

              &-text {
                font-size: calcView(10);
                line-height: calcView(12);
              }
            }
          }
        }

        &-bottom {
          display: flex;

          &-left {
            display: flex;
            flex-direction: column;
            gap: calcView(5);
            width: calcView(429);

            &-bez {
              width: 100%;
              display: flex;
              flex-direction: column;

              &-line {
                width: 100%;
                height: calcView(35);
                display: flex;
                align-items: center;
                gap: calcView(5);

                &-text {
                  font-size: calcView(16);
                }

                &-ans {
                  color: $TextColor;
                  font-family: writter;
                  width: 100%;
                  line-height: calcView(14);
                  font-size: calcView(14);
                  border-bottom: calcView(1) solid $LightBlack;
                }
              }

              &-next-line {
                color: $TextColor;
                font-family: writter;
                line-height: calcView(14);
                font-size: calcView(14);
                border-bottom: calcView(1) solid $LightBlack;
              }
            }

            &-in {
              width: 100%;
              display: flex;
              gap: calcView(5);

              &-text {
                font-size: calcView(14);
                font-weight: 500;
              }

              &-further {
                width: 100%;
                display: flex;
                flex-direction: column;
                align-items: center;

                &-text {
                  text-align: center;
                  width: 100%;
                  font-size: calcView(16);
                  line-height: calcView(18);
                  border-bottom: calcView(1) solid $LightBlack;
                  color: $TextColor;
                  font-family: writter;
                }

                &-bottom {
                  font-size: calcView(10);
                }
              }
            }

            &-detail {
              border-top: calcView(2) solid $LightBlack;
              border-right: calcView(2) solid $LightBlack;
              padding-top: calcView(10);
              padding-right: calcView(15);

              .details-container-bottom-left-bez-line-text {
                font-size: calcView(16);
                white-space: nowrap;
              }

              .details-container-bottom-left-in-further-bottom {
                font-size: calcView(10);
              }
            }
          }

          &-signature {
            flex: 1;
            display: flex;
            align-items: end;
            justify-content: center;
            position: relative;

            .signature {
              position: absolute;
              top: 50%;
              left: 50%;
              transform: translate(-50%, -50%);

              img {
                width: calcView(230);
              }
            }

            span {
              font-size: calcView(12.8);
            }
          }
        }
      }
    }
  }
}

.activity {
  position: relative;

  .poped-up {
    position: absolute;
    right: calcView(23);
    top: calcView(150);
    width: calcView(200);
    border-radius: calcView(12);
    background: #e8e8e8;
    box-shadow: calcView(12) calcView(12) calcView(21) 0 #00000033;
    border: calcView(2) solid #c0c0c0;
    display: flex;
    flex-direction: column;

    hr {
      border: calcView(0.5) inset;
    }

    .filter-box {
      margin: calcView(10);

      &-input {
        display: flex;
        gap: calcView(10);

        input {
          display: none;
        }

        .check-boxes {
          @include flexCenter();
          width: calcView(32);
          height: calcView(32);
          border-width: calcView(2);
          border-style: solid;
          border-radius: calcView(4);

          svg {
            width: calcView(15);
            height: calcView(12);
          }
        }

        &-text {
          font-size: calcView(16);
        }
      }
    }
  }

  .head {
    display: flex;
    width: calcView(382);
    justify-content: space-between;
    align-items: center;
  }

  .bills {
    display: flex;
    flex-direction: column;
    align-items: flex-start;
    gap: calcView(10);
    align-self: stretch;
    margin: 0 calcView(23);
  }
}

.flex {
  display: flex;
  align-items: center;
  gap: calcView(30);
}

.justify-space {
  justify-content: space-between !important;
}

.close-btn {
  width: calcView(46);
  height: calcView(46);
}

.create {
  margin-top: calcView(45);
  display: flex;
  flex-direction: column;
  align-items: center;
  justify-content: space-between;

  &-head {
    display: flex;
    align-items: center;
    justify-content: center;
    width: calcView(382);
    height: calcView(48);

    &-title {
      margin-top: calcView(2);
      text-transform: uppercase;
      font-weight: 600;
      font-size: calcView(23);
      line-height: calcView(23);
    }
  }

  &-body {
    margin: calcView(40) auto;

    &-avatar {
      display: flex;
      flex-direction: column;
      align-items: center;

      input {
        display: none;
      }

      label {
        display: flex;
        flex-direction: column;
        align-items: center;
        gap: calcView(12);
        width: calcView(164);

        img {
          width: calcView(164);
          height: calcView(164);
          object-fit: contain;
          object-position: center;
          border-radius: 50%;
        }

        span {
          font-size: calcView(12);
          font-weight: medium;
        }
      }
    }

    &-form {
      width: calcView(382);
      display: flex;
      flex-direction: column;
      gap: calcView(40);

      &-input {
        display: flex;
        flex-direction: column;
        gap: calcView(10);

        &-in {
          display: flex;
          flex-direction: column;

          label {
            font-size: calcView(12);
            font-weight: 600;
          }

          input {
            width: 100%;
            height: calcView(50);
            font-size: calcView(16);
            padding: 0 calcView(10);
            outline: none;
            border: none;
            border-radius: calcView(12);
            background: #fff;
          }

          input:disabled {
            background: transparent;
          }

          input:focus {
            border: solid calcView(2) $PrimaryColor;
          }
        }

        .invalid {
          input {
            border: calcView(3) solid red !important;
          }
        }
      }
    }

    &-btn {
      width: 100%;
      height: calcView(56);
      outline: none;
      border: none;
      display: flex;
      align-items: center;
      justify-content: center;
      text-transform: uppercase;
      font-size: calcView(16);
      font-weight: 500;
      background: #e1e1e6;
      padding: 0 calcView(14);
      margin: calcView(20) auto;
      border-radius: calcView(6);
    }
  }
}

.toast {
  position: fixed;
  bottom: calcView(10);
  left: 50%;
  transform: translateX(-50%);
  background: #00000096;
  padding: calcView(6) calcView(16);
  font-size: calcView(16);
  white-space: pre;
  border-radius: calcView(6);
  z-index: 99999;
}

.setting {
  margin-top: calcView(45);
  display: flex;
  flex-direction: column;
  align-items: center;

  &-head {
    display: flex;
    align-items: center;
    justify-content: space-between;
    width: calcView(382);
    height: calcView(48);

    &-title {
      margin-top: calcView(2);
      text-transform: uppercase;
      font-weight: 600;
      font-size: calcView(23);
      line-height: calcView(23);
    }
  }

  &-body {
    margin: calcView(40) auto;
    width: calcView(382);
    display: flex;
    flex-direction: column;
    gap: calcView(10);

    &-instant {
      padding: calcView(9.5) calcView(20);
      width: 100%;
      background: $White;
      display: flex;
      align-items: center;
      gap: calcView(20);
      text-transform: capitalize;
      border-radius: calcView(8);

      img {
        width: calcView(24);
        height: calcView(24);
        object-fit: contain;
        object-position: center;
      }

      span {
        font-size: calcView(23);
        flex: 1;
      }

      .arrow {
        width: calcView(6);
      }
    }
  }
}

.identity-peerid {
  font-size: calcView(14);

  img {
    vertical-align: middle;
    width: calcView(16);
    height: calcView(16);
    margin-left: calcView(7);
    margin-bottom: calcView(3);
  }
}

.error {
  width: 100%;
  height: 100vh;
  background: #000;
  display: flex;
  flex-direction: column;
  align-items: center;
  justify-content: space-between;
  padding-bottom: calcView(50);

  &-head {
    margin-top: calcView(45);
    display: flex;
    align-items: center;
    justify-content: space-between;
    width: calcView(382);
    height: calcView(48);

    &-title {
      margin-top: calcView(2);
      text-transform: uppercase;
      font-weight: 600;
      font-size: calcView(23);
      line-height: calcView(23);
    }

    .close-btn {
      @include flexCenter();
      border: calcView(2) solid white;
      border-radius: calcView(99);

      svg {
        width: calcView(16);
        height: calcView(16);
        viewport-fit: contain;

        path {
          fill: white;
          z-index: 2;
        }
      }
    }
  }

  &-body {
    flex-grow: 1;
    display: flex;
    flex-direction: column;
    justify-content: space-between;
    width: calcView(385);

    &-text {
      margin-top: calcView(100);
      flex-grow: 1;
      display: flex;
      flex-direction: column;
      gap: calcView(40);

      span {
        color: white;
      }

      &-h1 {
        font-size: calcView(116);
        font-weight: 600;
      }

      &-h2 {
        font-size: calcView(32);
        font-weight: 600;
      }

      &-p {
        font-size: calcView(20);
      }
    }

    .btn {
      width: 100%;
      background: #f7931a;
      color: #151515;
      font-weight: 700;
    }
  }
}

.contact {
  margin: 0 calcView(21);
  height: 100vh;
  display: flex;
  flex-direction: column;
  align-items: center;
  justify-content: space-between;
  gap: calcView(30);
  padding-bottom: calcView(50);

  &-head {
    margin-top: calcView(45);
    display: flex;
    align-items: center;
    justify-content: space-between;
    width: calcView(382);
    height: calcView(48);

    &-title {
      margin-top: calcView(2);
      text-transform: uppercase;
      font-weight: 600;
      font-size: calcView(23);
      line-height: calcView(23);
    }

    .close-btn {
      path {
        fill: white;
        z-index: 2;
      }

      rect {
        z-index: 1;
        fill: black;
      }
    }
  }

  .input-contact {
    width: 100%;
    height: calcView(54);
    padding-left: calcView(10);
    outline: none;
    border-radius: calcView(12);
    border: calcView(2) solid #515151;

    &:focus {
      border: calcView(2) solid #d77300;
    }
  }

  &-body {
    flex-grow: 1;
    width: 100%;
    overflow: auto;
    display: flex;
    flex-direction: column;
    justify-items: start;
    align-content: start;
    gap: calcView(10);

    &-user {
      width: 100%;
      background: #fff;
      padding: calcView(30) calcView(10);
      height: calcView(54);
      display: flex;
      gap: calcView(10);
      align-items: center;
      justify-content: space-between;
      border-radius: calcView(8);

      span {
        flex-grow: 1;
        text-overflow: ellipsis;
        overflow: hidden;
        white-space: pre;
      }
    }
  }
}

.add-contact {
  .contact-body {
    gap: calcView(30);
  }

  input {
    height: calcView(56);
    border: none;
    outline: none;
    background: #ebebeb;
    border-radius: calcView(10);
    padding: 0 calcView(20);
    font-size: calcView(16);
  }

  input:focus {
    border: calcView(4) solid #f7931a;
  }

  .btn {
    height: calcView(64);
    display: flex;
    align-items: center;
    justify-content: center;
    gap: calcView(10);

    span {
      font-size: calcView(21);
      line-height: calcView(21);
    }

    img {
      display: inline;
      vertical-align: middle;
      width: calcView(18);
      height: calcView(18);
      margin-bottom: calcView(2);
    }
  }
}

.btn {
  width: 100%;
}

.popup {
  z-index: 99;
  position: fixed;
  top: 0;
  left: 0;
  width: 100%;
  height: 100%;
  background: $White;
  display: flex;
  flex-direction: column;
  align-items: center;

  &-head {
    display: flex;
    align-items: center;
    justify-content: space-between;
    width: calcView(382);
    height: calcView(48);
    margin-top: calcView(45);

    &-title {
      margin-top: calcView(2);
      text-transform: uppercase;
      font-weight: 600;
      font-size: calcView(23);
      line-height: calcView(23);
    }
  }

  &-body {
    overflow-y: auto;
    overflow-x: hidden;
    margin: calcView(20) auto;
    padding: calcView(40) calcView(21);
    width: 100%;

    &-inner {
      display: flex;
      flex-direction: column;
      gap: calcView(10);
      position: relative;
    }
  }

  .download {
    position: absolute;
    top: calcView(-40);
    right: 0;
    z-index: 11;
    background: #151515;
    color: white;
    font-size: calcView(14);
    text-transform: uppercase;
    padding: calcView(5) calcView(10);
    border-radius: calcView(6);

    svg {
      width: calcView(16);
      height: calcView(18);
      margin-right: calcView(7);
      margin-bottom: calcView(2);
      vertical-align: middle;
    }
  }

  &-btns {
    margin-top: calcView(33);
    display: flex;
    flex-wrap: wrap;
    gap: calcView(14);

    &-btn {
      padding: calcView(11) calcView(15);
      border-radius: calcView(6);
      display: flex;
      align-items: center;
      gap: calcView(10);

      img {
        width: calcView(24);
        height: calcView(24);
      }

      span {
        font-size: calcView(16);
        font-weight: 600;
      }
    }
  }
}

.fs-small {
  li {
    margin-top: calcView(9);
    font-size: calcView(19);
    line-height: calcView(20) !important;
  }
}

.see-more-btn {
  color: $Black;
  font-size: calcView(20);
}

@keyframes loading {
  0% {
    transform: translate(-50%, -50%) rotate(0deg);
  }
  100% {
    transform: translate(-50%, -50%) rotate(360deg);
  }
}

.loading div {
  position: absolute;
  width: calcView(60);
  height: calcView(60);
  border: calcView(8) solid #f7931a;
  border-top-color: transparent;
  border-radius: 50%;
}

.loading div {
  animation: loading 0.7246376811594202s linear infinite;
  top: calcView(100);
  left: calcView(100);
}

.loading-sub {
  width: calcView(200);
  height: calcView(200);
  display: inline-block;
  overflow: hidden;
}

.loading-main {
  width: 100vw;
  height: 100vh;
  display: flex;
  align-items: center;
  justify-content: center;
}

.loading {
  width: calcView(200);
  height: calcView(200);
  position: relative;
  transform: translateZ(0) scale(1);
  backface-visibility: hidden;
  transform-origin: 0 0; /* see note above */
}

.loading div {
  box-sizing: content-box;
}<|MERGE_RESOLUTION|>--- conflicted
+++ resolved
@@ -100,16 +100,12 @@
 select:disabled {
   filter: grayscale(1);
 }
-<<<<<<< HEAD
-
-=======
 .select-class {
   padding-block: 0;
   padding-inline: 3vw;
   font-size: calcView(20);
   line-height: calcView(20);
 }
->>>>>>> 0c58e03f
 .select-class-main {
   .select-class:disabled {
     .select-class-main:after {
@@ -117,13 +113,9 @@
     }
   }
 }
-<<<<<<< HEAD
-
-=======
 .me-text {
   font-size: calcView(18);
 }
->>>>>>> 0c58e03f
 select:focus {
   border: calcView(2) solid $PrimaryColor;
 }
