--- conflicted
+++ resolved
@@ -1,168 +1,63 @@
-import React, {createContext, useEffect, useState} from "react";
+import React, { createContext, useEffect, useState } from "react";
 
 const MainContext = createContext();
 
-function MainProvider({children}) {
-    const [current, setCurrent] = useState("");
-    const [loading, setLoading] = useState(true);
-    const [popUp, setPopUp] = useState({
-        show: false,
-        content: "",
+function MainProvider({ children }) {
+  const [current, setCurrent] = useState("");
+  const [loading, setLoading] = useState(true);
+  const [popUp, setPopUp] = useState({
+    show: false,
+    content: "",
+  });
+  const [popUp2, setPopUp2] = useState({
+    show: false,
+    content: "",
+  });
+  const [amount, setAmount] = useState({ bill: 0, iou: 0, endors: 0 });
+  const [currency, setCurrency] = useState("sat");
+  const [bills_list, setBillsList] = useState([]);
+  const [toast, setToast] = useState("");
+  useEffect(() => {
+    setTimeout(() => {
+      setToast("");
+    }, 5000);
+  }, [toast]);
+  const handlePage = (page) => {
+    setCurrent(page);
+  };
+  const showPopUp = (show, content) => {
+    setPopUp({
+      show: show,
+      content: content,
     });
-    const [popUp2, setPopUp2] = useState({
-        show: false,
-        content: "",
+  };
+  const showPopUpSecondary = (show, content) => {
+    setPopUp2({
+      show: show,
+      content: content,
     });
-    const [amount, setAmount] = useState({bill: 0, iou: 0, endors: 0});
-    const [currency, setCurrency] = useState("sat");
-    const [bills_list, setBillsList] = useState([]);
-    const [toast, setToast] = useState("");
-    useEffect(() => {
-        setTimeout(() => {
-            setToast("");
-        }, 5000);
-    }, [toast]);
-    const handlePage = (page) => {
-        setCurrent(page);
-    };
-    const showPopUp = (show, content) => {
-        setPopUp({
-            show: show,
-            content: content,
-        });
-    };
-    const showPopUpSecondary = (show, content) => {
-        setPopUp2({
-            show: show,
-            content: content,
-        });
-    };
-    const [peer_id, setPeerId] = useState({
-        id: String,
-    });
-
-    const [refresh, setRefresh] = useState(false);
-    const handleRefresh = () => {
-        setRefresh(!refresh);
-    };
-    const [contacts, setContacts] = useState([]);
-    // Set contacts
-    useEffect(() => {
-        fetch("http://localhost:8000/contacts/return")
-            .then((res) => res.json())
-            .then((data) => {
-                setContacts(data);
-            })
-            .catch((err) => {
-                console.log(err.message);
-            });
-    }, []);
-
-    const handleDelete = async (id) => {
-        const form_data = new FormData();
-        form_data.append("name", id);
-        await fetch("http://localhost:8000/contacts/remove", {
-            method: "POST",
-            body: form_data,
-            mode: "no-cors",
-        })
-            .then((response) => {
-                // if (response.redirected) {
-                let filtered = contacts.filter((d) => d.name != id);
-                setContacts(filtered);
-                setToast("Contact Deleted");
-                // } else {
-                //   setToast("Oops! there is an error please try again later");
-                // }
-            })
-            .catch((err) => console.log(err));
-    };
-    const handleAddContact = async (newContact, hidePop) => {
-        const form_data = new FormData();
-        form_data.append("name", newContact.name);
-        form_data.append("node_id", newContact.peer_id);
-        await fetch("http://localhost:8000/contacts/new", {
-            method: "POST",
-            body: form_data,
-            mode: "no-cors",
-        })
-            .then((response) => {
-                // if (response.redirected) {
-                setContacts((prev) => [...prev, newContact]);
-                hidePop(false, "");
-                setToast("Your Contact is Added");
-                // } else {
-                //   setToast("Oops! there is an error please try again later");
-                // }
-            })
-            .catch((err) => {
-                return false;
-            });
-    };
-    const [identity, setIdentity] = useState({
-        name: "",
-        date_of_birth: "",
-        city_of_birth: "",
-        country_of_birth: "",
-        email: "",
-        postal_address: "",
-        public_key_pem: "",
-        private_key_pem: "",
-        bitcoin_public_key: "",
-        bitcoin_private_key: "",
-    });
-
-<<<<<<< HEAD
-    // Set identity
-    useEffect(() => {
-        setLoading(true);
-        fetch("http://localhost:8000/identity/return")
-            .then((res) => res.json())
-            .then((response) => {
-                if (response.name !== "" && response.email !== "") {
-                    setIdentity(response);
-                    handlePage("home");
-                    setLoading(false);
-                } else {
-                    handlePage("identity");
-                    setLoading(false);
-                }
-            })
-            .catch((err) => {
-                console.log(err.message);
-                handlePage("identity");
-                setLoading(false);
-            });
-    }, [refresh]);
-    // Set bills
-    useEffect(() => {
-        fetch("http://localhost:8000/bills/return")
-            .then((res) => res.json())
-            .then((data) => {
-                let newData = data.sort(
-                    (a, b) => new Date(b.date_of_issue) - new Date(a.date_of_issue)
-                );
-                setBillsList(newData);
-            })
-            .catch((err) => {
-                console.log(err.message);
-            });
-    }, []);
-    // Set peer id
-    useEffect(() => {
-        setLoading(true);
-        fetch("http://localhost:8000/identity/peer_id/return")
-            .then((res) => res.json())
-            .then((data) => {
-                setLoading(false);
-                setPeerId(data.id);
-            })
-            .catch((err) => {
-                setLoading(false);
-                console.log(err.message);
-            });
-    }, []);
-=======
+  };
+  const [peer_id, setPeerId] = useState({
+    id: String,
+  });
+
+  const [refresh, setRefresh] = useState(false);
+  const handleRefresh = () => {
+    setRefresh(!refresh);
+  };
+  const [contacts, setContacts] = useState([]);
+  // Set contacts
+  useEffect(() => {
+    fetch("http://localhost:8000/contacts/return")
+      .then((res) => res.json())
+      .then((data) => {
+        setContacts(data);
+      })
+      .catch((err) => {
+        console.log(err.message);
+      });
+  }, []);
+
   const handleDelete = async (id) => {
     const form_data = new FormData();
     form_data.append("name", id);
@@ -216,53 +111,21 @@
     bitcoin_public_key: "",
     bitcoin_private_key: "",
   });
->>>>>>> 0c58e03f
-
-    const amountCalculation = (items) => {
-        if (peer_id == items.drawee.peer_id) {
-            //   name = `${items?.drawee?.name} has to pay ${items?.payee?.name}`;
-            setAmount((prev) => ({
-                ...prev,
-                iou: prev.iou + items.amount_numbers,
-            }));
-        } else if (peer_id == items.drawer.peer_id && peer_id != items.endorsee.peer_id) {
-            //   name = `${items.drawee.name} ${items.payee.name}`;
-            setAmount((prev) => ({
-                ...prev,
-                endors: prev.endors + items.amount_numbers,
-            }));
-        } else if (peer_id == items.payee.peer_id) {
-            //   name = `${items.drawee.name} ${items.payee.name}`;
-            setAmount((prev) => ({
-                ...prev,
-                bill: prev.bill + items.amount_numbers,
-            }));
-        } else if (peer_id == items.endorsee.peer_id) {
-            //   name = `${items.drawee.name} ${items.payee.name}`;
-            setAmount((prev) => ({
-                ...prev,
-                bill: prev.bill + items.amount_numbers,
-            }));
+
+  // Set identity
+  useEffect(() => {
+    setLoading(true);
+    fetch("http://localhost:8000/identity/return")
+      .then((res) => res.json())
+      .then((response) => {
+        if (response.name !== "" && response.email !== "") {
+          setIdentity(response);
+          handlePage("home");
+          setLoading(false);
         } else {
-            //   name = `${items.drawee.name} ${items.payee.name}`;
-            setAmount((prev) => ({
-                ...prev,
-                endors: prev.endors + items.amount_numbers,
-            }));
+          handlePage("identity");
+          setLoading(false);
         }
-<<<<<<< HEAD
-        setCurrency(items.currency_code);
-    };
-    useEffect(() => {
-        if (peer_id && bills_list.length > 0) {
-            bills_list.forEach((element) => {
-                amountCalculation(element);
-            });
-        }
-        return () => {
-        };
-    }, [peer_id, bills_list]);
-=======
       })
       .catch((err) => {
         console.log(err.message);
@@ -298,41 +161,82 @@
         console.log(err.message);
       });
   }, []);
->>>>>>> 0c58e03f
-
-    function copytoClip(copytext, text) {
-        navigator.clipboard.writeText(copytext);
-        setToast(text);
+
+  const amountCalculation = (items) => {
+    if (peer_id == items.drawee.peer_id) {
+      //   name = `${items?.drawee?.name} has to pay ${items?.payee?.name}`;
+      setAmount((prev) => ({
+        ...prev,
+        iou: prev.iou + items.amount_numbers,
+      }));
+    } else if (peer_id == items.drawer.peer_id && peer_id != items.endorsee.peer_id) {
+      //   name = `${items.drawee.name} ${items.payee.name}`;
+      setAmount((prev) => ({
+        ...prev,
+        endors: prev.endors + items.amount_numbers,
+      }));
+    } else if (peer_id == items.payee.peer_id) {
+      //   name = `${items.drawee.name} ${items.payee.name}`;
+      setAmount((prev) => ({
+        ...prev,
+        bill: prev.bill + items.amount_numbers,
+      }));
+    } else if (peer_id == items.endorsee.peer_id) {
+      //   name = `${items.drawee.name} ${items.payee.name}`;
+      setAmount((prev) => ({
+        ...prev,
+        bill: prev.bill + items.amount_numbers,
+      }));
+    } else {
+        //   name = `${items.drawee.name} ${items.payee.name}`;
+        setAmount((prev) => ({
+            ...prev,
+            endors: prev.endors + items.amount_numbers,
+        }));
     }
-
-    return (
-        <MainContext.Provider
-            value={{
-                identity,
-                loading,
-                amount,
-                toast,
-                copytoClip,
-                setToast,
-                handleDelete,
-                handleAddContact,
-                bills_list,
-                refresh,
-                contacts,
-                handleRefresh,
-                currency,
-                peer_id,
-                current,
-                popUp,
-                popUp2,
-                showPopUp,
-                showPopUpSecondary,
-                handlePage,
-            }}
-        >
-            {children}
-        </MainContext.Provider>
-    );
+    setCurrency(items.currency_code);
+  };
+  useEffect(() => {
+    if (peer_id && bills_list.length > 0) {
+      bills_list.forEach((element) => {
+        amountCalculation(element);
+      });
+    }
+    return () => {};
+  }, [peer_id, bills_list]);
+  function copytoClip(copytext, text) {
+    navigator.clipboard.writeText(copytext);
+    setToast(text);
+  }
+
+  return (
+    <MainContext.Provider
+      value={{
+        identity,
+        loading,
+        amount,
+        toast,
+        copytoClip,
+        setToast,
+        handleDelete,
+        handleAddContact,
+        bills_list,
+        refresh,
+        contacts,
+        handleRefresh,
+        currency,
+        peer_id,
+        current,
+        popUp,
+        popUp2,
+        showPopUp,
+        showPopUpSecondary,
+        handlePage,
+      }}
+    >
+      {children}
+    </MainContext.Provider>
+  );
 }
 
-export {MainContext, MainProvider};+export { MainContext, MainProvider };