--- conflicted
+++ resolved
@@ -1,106 +1,7 @@
-<<<<<<< HEAD
-import React, {useState} from "react";
-=======
 import React, { useContext, useState } from "react";
->>>>>>> 0c58e03f
 import SelectSearchOption from "../elements/SelectSearchOption";
 import { MainContext } from "../../context/MainContext";
 
-<<<<<<< HEAD
-export default function IssueForm({
-                                      contacts,
-                                      data,
-                                      identity,
-                                      changeHandle,
-                                      checkHandleSearch,
-                                      handlePage,
-                                      handleChangeDrawerIsDrawee,
-                                      handleChangeDrawerIsPayee,
-                                  }) {
-    const handleSubmition = (e) => {
-        e.preventDefault();
-
-        const form_data = new FormData();
-        form_data.append("bill_jurisdiction", data.bill_jurisdiction);
-        form_data.append("place_of_drawing", data.place_of_drawing);
-        form_data.append("amount_numbers", data.amount_numbers);
-        form_data.append("language", data.language);
-        form_data.append("drawee_name", data.drawee_name);
-        form_data.append("payee_name", data.payee_name);
-        form_data.append("place_of_payment", data.place_of_payment);
-        form_data.append("maturity_date", data.maturity_date);
-        form_data.append("drawer_is_payee", data.drawer_is_payee);
-        form_data.append("drawer_is_drawee", data.drawer_is_drawee);
-        fetch("http://localhost:8000/bill/issue", {
-            method: "POST",
-            body: form_data,
-            mode: "no-cors",
-        })
-            .then((response) => {
-                console.log(response);
-            })
-            .catch((err) => err);
-
-        handlePage("home");
-    };
-    console.log(data);
-    return (
-        <form className="form" onSubmit={handleSubmition}>
-            <div className="form-input">
-                <label htmlFor="maturity_date">Maturity date</label>
-                <div className="form-input-row">
-                    <input
-                        className="drop-shadow"
-                        id="maturity_date"
-                        name="maturity_date"
-                        value={data.maturity_date}
-                        onChange={changeHandle}
-                        checkHandleSearch={checkHandleSearch}
-                        type="date"
-                        placeholder="16 May 2023"
-                        required
-                    />
-                </div>
-            </div>
-            <div className="flex-row">
-                <div className="form-input flex-grow">
-                    <label htmlFor="drawee_name">to the order of</label>
-                    <div className="form-input-row search-select">
-                        <SelectSearchOption
-                            placingHolder="Payee Company, Zurich"
-                            identity="payee_name"
-                            checkCheck={data.drawer_is_payee}
-                            valuee={data.payee_name}
-                            changeHandle={changeHandle}
-                            checkHandleSearch={checkHandleSearch}
-                            options={contacts}
-                        />
-                    </div>
-                </div>
-                <label className="flex-col align-center" htmlFor="drawer_is_payee">
-                    <span>ME</span>
-                    <div className="form-input-row">
-                        <input
-                            disabled={data?.drawer_is_drawee || data?.payee_name}
-                            type="checkbox"
-                            id="drawer_is_payee"
-                            name="drawer_is_payee"
-                            checked={data.drawer_is_payee}
-                            onChange={handleChangeDrawerIsPayee}
-                        />
-                        <span
-                            className="check-boxes"
-                            style={{
-                                borderColor: `#${data.drawer_is_payee ? "F7931A" : "545454"}`,
-                            }}
-                        >
-              <svg
-                  xmlns="http://www.w3.org/2000/svg"
-                  width="15"
-                  height="12"
-                  viewBox="0 0 15 12"
-                  fill="none"
-=======
 export default function IssueForm() {
   const { contacts, handlePage, handleRefresh, setToast } =
     useContext(MainContext);
@@ -240,38 +141,23 @@
                 height="4vw"
                 viewBox="0 0 15 12"
                 fill="none"
->>>>>>> 0c58e03f
               >
                 <path
-                    fill-rule="evenodd"
-                    clip-rule="evenodd"
-                    d="M14.1757 0.762852C14.5828 1.13604 14.6104 1.76861 14.2372 2.17573L5.98716 11.1757C5.79775 11.3824 5.53031 11.5 5.25001 11.5C4.9697 11.5 4.70226 11.3824 4.51285 11.1757L0.762852 7.08482C0.389659 6.6777 0.417162 6.04514 0.824281 5.67194C1.2314 5.29875 1.86397 5.32625 2.23716 5.73337L5.25001 9.02011L12.7629 0.824281C13.136 0.417162 13.7686 0.389659 14.1757 0.762852Z"
-                    fill={`#${data.drawer_is_payee ? "F7931A" : "545454"}`}
+                  fill-rule="evenodd"
+                  clip-rule="evenodd"
+                  d="M14.1757 0.762852C14.5828 1.13604 14.6104 1.76861 14.2372 2.17573L5.98716 11.1757C5.79775 11.3824 5.53031 11.5 5.25001 11.5C4.9697 11.5 4.70226 11.3824 4.51285 11.1757L0.762852 7.08482C0.389659 6.6777 0.417162 6.04514 0.824281 5.67194C1.2314 5.29875 1.86397 5.32625 2.23716 5.73337L5.25001 9.02011L12.7629 0.824281C13.136 0.417162 13.7686 0.389659 14.1757 0.762852Z"
+                  fill={`#${data.drawer_is_payee ? "F7931A" : "545454"}`}
                 />
               </svg>
             </span>
-                    </div>
-                </label>
-            </div>
-            <div className="form-input">
-                <label htmlFor="amount_numbers">the sum of</label>
-                <div className="form-input-row">
+          </div>
+        </label>
+      </div>
+      <div className="form-input">
+        <label htmlFor="amount_numbers">the sum of</label>
+        <div className="form-input-row">
           <span className="select-opt">
             <select
-<<<<<<< HEAD
-                style={{
-                    appereance: "none",
-                    MozAppearance: "none",
-                    WebkitAppearance: "none",
-                    textTransform: "uppercase",
-                }}
-                className="form-select"
-                id="currency_code"
-                name="currency_code"
-                onChange={changeHandle}
-                placeholder="sat"
-                required
-=======
               style={{
                 appereance: "none",
                 MozAppearance: "none",
@@ -284,62 +170,10 @@
               onChange={changeHandle}
               placeholder="sat"
               required
->>>>>>> 0c58e03f
             >
               <option value={data.currency_code}>sat</option>
             </select>
           </span>
-<<<<<<< HEAD
-                    <input
-                        className="drop-shadow"
-                        name="amount_numbers"
-                        value={data.amount_numbers}
-                        onChange={changeHandle}
-                        type="number"
-                        placeholder="10000"
-                        required
-                    />
-                </div>
-            </div>
-            <div className="flex-row">
-                <div className="form-input flex-grow">
-                    <label htmlFor="drawee_name">Drawee</label>
-                    <div className="form-input-row search-select">
-                        <SelectSearchOption
-                            identity="drawee_name"
-                            placingHolder="Drawee Company, Vienna"
-                            checkCheck={data.drawer_is_drawee}
-                            valuee={data.drawee_name}
-                            changeHandle={changeHandle}
-                            checkHandleSearch={checkHandleSearch}
-                            options={contacts}
-                        />
-                    </div>
-                </div>
-                <label className="flex-col align-center" htmlFor="drawer_is_drawee">
-                    <span>ME</span>
-                    <div className="form-input-row">
-                        <input
-                            disabled={data.drawer_is_payee || data.drawee_name}
-                            type="checkbox"
-                            id="drawer_is_drawee"
-                            name="drawer_is_drawee"
-                            onChange={handleChangeDrawerIsDrawee}
-                            checked={data.drawer_is_drawee}
-                        />
-                        <span
-                            className="check-boxes"
-                            style={{
-                                borderColor: `#${data.drawer_is_drawee ? "F7931A" : "545454"}`,
-                            }}
-                        >
-              <svg
-                  xmlns="http://www.w3.org/2000/svg"
-                  width="15"
-                  height="12"
-                  viewBox="0 0 15 12"
-                  fill="none"
-=======
           <input
             className="drop-shadow"
             name="amount_numbers"
@@ -389,95 +223,15 @@
                 height="4vw"
                 viewBox="0 0 15 12"
                 fill="none"
->>>>>>> 0c58e03f
               >
                 <path
-                    fill-rule="evenodd"
-                    clip-rule="evenodd"
-                    d="M14.1757 0.762852C14.5828 1.13604 14.6104 1.76861 14.2372 2.17573L5.98716 11.1757C5.79775 11.3824 5.53031 11.5 5.25001 11.5C4.9697 11.5 4.70226 11.3824 4.51285 11.1757L0.762852 7.08482C0.389659 6.6777 0.417162 6.04514 0.824281 5.67194C1.2314 5.29875 1.86397 5.32625 2.23716 5.73337L5.25001 9.02011L12.7629 0.824281C13.136 0.417162 13.7686 0.389659 14.1757 0.762852Z"
-                    fill={`#${data.drawer_is_drawee ? "F7931A" : "545454"}`}
+                  fill-rule="evenodd"
+                  clip-rule="evenodd"
+                  d="M14.1757 0.762852C14.5828 1.13604 14.6104 1.76861 14.2372 2.17573L5.98716 11.1757C5.79775 11.3824 5.53031 11.5 5.25001 11.5C4.9697 11.5 4.70226 11.3824 4.51285 11.1757L0.762852 7.08482C0.389659 6.6777 0.417162 6.04514 0.824281 5.67194C1.2314 5.29875 1.86397 5.32625 2.23716 5.73337L5.25001 9.02011L12.7629 0.824281C13.136 0.417162 13.7686 0.389659 14.1757 0.762852Z"
+                  fill={`#${data.drawer_is_drawee ? "F7931A" : "545454"}`}
                 />
               </svg>
             </span>
-<<<<<<< HEAD
-                    </div>
-                </label>
-            </div>
-            <div className="form-input">
-                <label htmlFor="place_of_drawing">Place of drawing</label>
-                <div className="form-input-row">
-                    <input
-                        id="place_of_drawing"
-                        name="place_of_drawing"
-                        value={data.place_of_drawing}
-                        onChange={changeHandle}
-                        type="text"
-                        placeholder="Zurich"
-                        required
-                    />
-                </div>
-            </div>
-            <div className="form-input">
-                <label htmlFor="place_of_payment">Place of payment</label>
-                <div className="form-input-row">
-                    <input
-                        id="place_of_payment"
-                        name="place_of_payment"
-                        value={data.place_of_payment}
-                        onChange={changeHandle}
-                        type="text"
-                        placeholder="London"
-                        required
-                    />
-                </div>
-            </div>
-            <div className="form-input">
-                <label htmlFor="bill_jurisdiction">Bill jurisdiction</label>
-                <div className="form-input-row">
-                    <input
-                        id="bill_jurisdiction"
-                        name="bill_jurisdiction"
-                        value={data.bill_jurisdiction}
-                        onChange={changeHandle}
-                        type="text"
-                        placeholder="UK"
-                        required
-                    />
-                </div>
-            </div>
-            <div className="form-input" hidden={true}>
-                <label htmlFor="language">Language</label>
-                <div className="form-input-row">
-                    <input
-                        id="language"
-                        name="language"
-                        value={data.language}
-                        onChange={changeHandle}
-                        type="text"
-                        required
-                        readOnly={true}
-                    />
-                </div>
-            </div>
-            {/*<div className="form-input">*/}
-            {/*  <label htmlFor="maturity_date">Date of issue</label>*/}
-            {/*  <div className="form-input-row">*/}
-            {/*    <input*/}
-            {/*      className="drop-shadow"*/}
-            {/*      id="date_of_issue"*/}
-            {/*      name="date_of_issue"*/}
-            {/*      value={data.date_of_issue}*/}
-            {/*      onChange={changeHandle}*/}
-            {/*      type="date"*/}
-            {/*      placeholder="16 May 2023"*/}
-            {/*      required*/}
-            {/*    />*/}
-            {/*  </div>*/}
-            {/*</div>*/}
-            <input className="btn" type="submit" value="Issue bill"/>
-        </form>
-    );
-=======
           </div>
         </label>
       </div>
@@ -560,5 +314,4 @@
       />
     </form>
   );
->>>>>>> 0c58e03f
 }