--- conflicted
+++ resolved
@@ -1,12 +1,7 @@
-<<<<<<< HEAD
-import React, { useState } from "react";
-import { useContext } from "react";
-=======
 import React, {useContext, useState} from "react";
->>>>>>> ff6d1311
 import closeIcon from "../../assests/close-btn.svg";
 import addIcon from "../../assests/add.svg";
-import { MainContext } from "../../context/MainContext";
+import {MainContext} from "../../context/MainContext";
 
 export default function AddContact() {
   const { showPopUp, setToast, handleAddContact } = useContext(MainContext);
@@ -20,11 +15,7 @@
     } else if (contact.peer_id === "") {
       setToast("Peer Id can not be empty");
     } else {
-<<<<<<< HEAD
-      handleAddContact(contact, showPopUp);
-=======
       handleAddContact(contact);
->>>>>>> ff6d1311
     }
   };
   return (
@@ -39,10 +30,7 @@
       </div>
       <div className="contact-body">
         <input
-<<<<<<< HEAD
-=======
           className="input-contact"
->>>>>>> ff6d1311
           type="text"
           name="name"
           id="name"
@@ -51,10 +39,7 @@
           onChange={handleChange}
         />
         <input
-<<<<<<< HEAD
-=======
           className="input-contact"
->>>>>>> ff6d1311
           type="text"
           name="peer_id"
           id="peer_id"
@@ -65,11 +50,7 @@
       </div>
       <button onClick={handleSubmit} className="btn">
         <img src={addIcon} />
-<<<<<<< HEAD
-        <span>ADD CONTACT</span>
-=======
         <span>SAVE CONTACT</span>
->>>>>>> ff6d1311
       </button>
     </div>
   );
