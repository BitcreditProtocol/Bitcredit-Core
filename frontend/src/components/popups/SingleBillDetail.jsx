--- conflicted
+++ resolved
@@ -48,136 +48,41 @@
   //       });
   //   }, []);
 
-<<<<<<< HEAD
-    let payed = false;
-    let accepted = false;
-    let endorse = false;
-    let sell = false;
-    let req_to_pay = false;
-    let req_to_acpt = false;
-    let canMyPeerIdEndorse = peer_id == singleBill?.payee?.peer_id;
+  let payed = false;
+  let accepted = false;
+  let endorse = false;
+  let sell = false;
+  let req_to_pay = false;
+  let req_to_acpt = false;
+  let canMyPeerIdEndorse = peer_id == singleBill?.payee?.peer_id;
     let canMyPeerIdSell = peer_id == singleBill?.payee?.peer_id;
-    let canMyPeerIdAccept = peer_id == singleBill?.drawee?.peer_id;
-    let canMyPeerIdPay = peer_id == singleBill?.drawee?.peer_id;
-    let canMyPeerIdReqToAccept = peer_id == singleBill?.payee?.peer_id;
-    let canMyPeerIdReqToPay = peer_id == singleBill?.payee?.peer_id;
-
-    if (
-        !singleBill?.payed &&
-        !singleBill?.accepted &&
-        !singleBill?.pending &&
-        canMyPeerIdAccept
-    ) {
-        accepted = true;
-    }
-    if (
-        !singleBill?.payed &&
-        !singleBill?.pending &&
-        canMyPeerIdEndorse
-    ) {
-        endorse = true;
-    }
-    if (
+  let canMyPeerIdAccept = peer_id == singleBill?.drawee?.peer_id;
+  let canMyPeerIdPay = peer_id == singleBill?.drawee?.peer_id;
+  let canMyPeerIdReqToAccept = peer_id == singleBill?.payee?.peer_id;
+  let canMyPeerIdReqToPay = peer_id == singleBill?.payee?.peer_id;
+
+  if (
+    !singleBill?.payed &&
+    !singleBill?.accepted &&
+    !singleBill?.pending &&
+    canMyPeerIdAccept
+  ) {
+    accepted = true;
+  }
+  if (
+      !singleBill?.payed &&
+      !singleBill?.pending &&
+      canMyPeerIdEndorse
+  ) {
+      endorse = true;
+  }
+  if (
         !singleBill?.payed &&
         !singleBill?.pending &&
         canMyPeerIdSell
     ) {
         sell = true;
     }
-    if (
-        !singleBill?.payed &&
-        !singleBill?.accepted &&
-        !singleBill?.pending &&
-        !singleBill?.requested_to_accept &&
-        canMyPeerIdReqToAccept
-    ) {
-        req_to_acpt = true;
-    }
-    if (
-        !singleBill?.payed &&
-        !singleBill?.pending &&
-        !singleBill?.requested_to_pay &&
-        canMyPeerIdReqToPay
-    ) {
-        req_to_pay = true;
-    }
-    if (!singleBill?.payed && !singleBill?.pending && canMyPeerIdPay) {
-        payed = true;
-    }
-
-    const buttons = [
-        {isVisible: payed, name: "PAY", icon: iconPay},
-        {isVisible: accepted, name: "ACCEPT", icon: iconAccept},
-        {isVisible: endorse, name: "ENDORSE", icon: iconEndorse},
-        {isVisible: sell, name: "SELL", icon: iconEndorse},
-        {
-            isVisible: req_to_acpt,
-            name: "REQUEST TO ACCEPT",
-            icon: iconRTA,
-        },
-        {
-            isVisible: req_to_pay,
-            name: "REQUEST TO PAY",
-            icon: iconRTP,
-        },
-    ];
-
-    const handlePageCalling = async (name) => {
-        switch (name) {
-            case "PAY":
-                showPopUpSecondary(true, <RepayPage data={singleBill}/>);
-                break;
-            case "ACCEPT":
-                showPopUpSecondary(true, <AcceptPage data={singleBill}/>);
-                break;
-            case "ENDORSE":
-                showPopUpSecondary(true, <EndorsePage data={singleBill}/>);
-                break;
-            case "SELL":
-                showPopUpSecondary(true, <SellPage data={singleBill}/>);
-                break;
-            case "REQUEST TO ACCEPT":
-                showPopUpSecondary(true, <ReqAcceptPage data={singleBill}/>);
-                break;
-            case "REQUEST TO PAY":
-                showPopUpSecondary(true, <ReqPaymentPage data={singleBill}/>);
-                break;
-        }
-    };
-    const [seeMore, setSeeMore] = useState(false);
-    let chain = singleBill?.chain_of_blocks?.blocks?.filter(
-        (d) => d.operation_code === "Endorse"
-    );
-    let chainLength = singleBill?.chain_of_blocks?.blocks?.filter(
-        (d) => d.operation_code === "Endorse"
-    )?.length;
-    if (seeMore) {
-        chain = chain?.slice(0, chain?.length);
-    } else {
-        chain = chain?.slice(0, 3);
-=======
-  let payed = false;
-  let accepted = false;
-  let endorse = false;
-  let req_to_pay = false;
-  let req_to_acpt = false;
-  let canMyPeerIdEndorse = peer_id == singleBill?.payee?.peer_id;
-  let canMyPeerIdAccept = peer_id == singleBill?.drawee?.peer_id;
-  let canMyPeerIdPay = peer_id == singleBill?.drawee?.peer_id;
-  let canMyPeerIdReqToAccept = peer_id == singleBill?.payee?.peer_id;
-  let canMyPeerIdReqToPay = peer_id == singleBill?.payee?.peer_id;
-
-  if (
-    !singleBill?.payed &&
-    !singleBill?.accepted &&
-    !singleBill?.pending &&
-    canMyPeerIdAccept
-  ) {
-    accepted = true;
-  }
-  if (!singleBill?.payed && !singleBill?.pending && canMyPeerIdEndorse) {
-    endorse = true;
-  }
   if (
     !singleBill?.payed &&
     !singleBill?.accepted &&
@@ -203,6 +108,7 @@
     { isVisible: payed, name: "PAY", icon: iconPay },
     { isVisible: accepted, name: "ACCEPT", icon: iconAccept },
     { isVisible: endorse, name: "ENDORSE", icon: iconEndorse },
+    {isVisible: sell, name: "SELL", icon: iconEndorse },
     {
       isVisible: req_to_acpt,
       name: "REQUEST TO ACCEPT",
@@ -226,13 +132,15 @@
       case "ENDORSE":
         showPopUpSecondary(true, <EndorsePage data={singleBill} />);
         break;
+      case "SELL":
+        showPopUpSecondary(true, <SellPage data={singleBill}/>);
+        break;
       case "REQUEST TO ACCEPT":
         showPopUpSecondary(true, <ReqAcceptPage data={singleBill} />);
         break;
       case "REQUEST TO PAY":
         showPopUpSecondary(true, <ReqPaymentPage data={singleBill} />);
         break;
->>>>>>> cfeaed54
     }
   };
   const [seeMore, setSeeMore] = useState(false);
