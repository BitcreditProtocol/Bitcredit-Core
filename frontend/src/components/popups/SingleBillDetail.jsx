--- conflicted
+++ resolved
@@ -17,7 +17,6 @@
 import ReqPaymentPage from "../pages/ReqPaymentPage";
 import Key from "../Key";
 import Bill from "../pages/Bill";
-import MintPage from "../pages/MintPage";
 
 export default function SingleBillDetail({ item }) {
   const { peer_id, showPopUp, showPopUpSecondary } = useContext(MainContext);
@@ -107,42 +106,6 @@
     },
   ];
 
-<<<<<<< HEAD
-    const handlePageCalling = async (name) => {
-        switch (name) {
-            case "PAY":
-                showPopUpSecondary(true, <RepayPage data={singleBill}/>);
-                break;
-            case "ACCEPT":
-                showPopUpSecondary(true, <AcceptPage data={singleBill}/>);
-                break;
-            // case "ENDORSE":
-            //     showPopUpSecondary(true, <EndorsePage data={singleBill}/>);
-            //     break;
-            case "ENDORSE":
-                showPopUpSecondary(true, <EndorsePage data={singleBill}/>);
-                // showPopUpSecondary(true, <MintPage data={singleBill}/>);
-                break;
-            case "REQUEST TO ACCEPT":
-                showPopUpSecondary(true, <ReqAcceptPage data={singleBill}/>);
-                break;
-            case "REQUEST TO PAY":
-                showPopUpSecondary(true, <ReqPaymentPage data={singleBill}/>);
-                break;
-        }
-    };
-    const [seeMore, setSeeMore] = useState(false);
-    let chain = singleBill?.chain_of_blocks?.blocks?.filter(
-        (d) => d.operation_code === "Endorse"
-    );
-    let chainLength = singleBill?.chain_of_blocks?.blocks?.filter(
-        (d) => d.operation_code === "Endorse"
-    )?.length;
-    if (seeMore) {
-        chain = chain?.slice(0, chain?.length);
-    } else {
-        chain = chain?.slice(0, 3);
-=======
   const handlePageCalling = async (name) => {
     switch (name) {
       case "PAY":
@@ -160,7 +123,6 @@
       case "REQUEST TO PAY":
         showPopUpSecondary(true, <ReqPaymentPage data={singleBill} />);
         break;
->>>>>>> cfeaed54
     }
   };
   const [seeMore, setSeeMore] = useState(false);
