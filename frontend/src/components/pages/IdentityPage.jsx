--- conflicted
+++ resolved
@@ -1,8 +1,8 @@
-import React, { useContext, useEffect, useState } from "react";
+import React, {useContext, useEffect, useState} from "react";
 
 import avatar from "../../assests/avatar.svg";
 import closebtn from "../../assests/close-btn.svg";
-import { MainContext } from "../../context/MainContext";
+import {MainContext} from "../../context/MainContext";
 import copyIcon from "../../assests/copy.svg";
 
 export default function IdentityPage() {
@@ -15,102 +15,6 @@
     setToast,
     copytoClip,
   } = useContext(MainContext);
-<<<<<<< HEAD
-  // Set the minimum and maximum age
-  const minAge = 18;
-  const maxAge = 100;
-  // Set the minimum and maximum date states
-  const [minDate, setMinDate] = useState("");
-  const [maxDate, setMaxDate] = useState("");
-  const [image, setImage] = useState();
-  const [uneditable, setunEditable] = useState(true);
-  useEffect(() => {
-    // Calculate the minimum date (18 years ago)
-    const minDateObj = new Date();
-    minDateObj.setFullYear(minDateObj.getFullYear() - minAge);
-    const minDateStr = minDateObj.toISOString().split("T")[0];
-
-    // Calculate the maximum date (100 years ago)
-    const maxDateObj = new Date();
-    maxDateObj.setFullYear(maxDateObj.getFullYear() - maxAge);
-    const maxDateStr = maxDateObj.toISOString().split("T")[0];
-
-    // Set the state variables
-    setMinDate(minDateStr);
-    setMaxDate(maxDateStr);
-  }, []);
-  const [userData, setUserData] = useState({
-    name: identity.name || "",
-    email: identity.email || "",
-    date_of_birth:
-      new Date(identity.date_of_birth).toLocaleDateString("en-CA") || "",
-    country_of_birth: identity.country_of_birth || "",
-    city_of_birth: identity.city_of_birth || "",
-    postal_address: identity.postal_address || "",
-  });
-
-  const [content, setContent] = useState({
-    justify: "",
-    close: false,
-    sign: true,
-  });
-  const onChangeHandler = (e) => {
-    let value = e.target.value;
-    let name = e.target.name;
-    setUserData({ ...userData, [name]: value });
-  };
-  const handleFileChange = (e) => {
-    const file = e.target.files[0];
-    if (file) {
-      if (file.type === "image/jpeg" || file.name.endsWith(".jpg")) {
-        setImage(URL.createObjectURL(file));
-      } else {
-        setImage(avatar);
-      }
-    }
-  };
-  const peerIdLength = peer_id?.length;
-  const handleSubmit = async (e) => {
-    e.preventDefault();
-    const form_data = new FormData(e.target);
-    for (const [key, value] of Object.entries(userData)) {
-      form_data.append(key, value);
-    }
-    await fetch("http://localhost:8000/identity/create", {
-      method: "POST",
-      body: form_data,
-      mode: "cors",
-    })
-      .then((response) => {
-        console.log(response);
-        handleRefresh();
-      })
-      .catch((err) => console.log(err));
-  };
-  useEffect(() => {
-    if (identity.name && identity.email) {
-      setContent({
-        justify: " justify-space",
-        close: true,
-        sign: false,
-      });
-    } else {
-      setunEditable(false);
-    }
-  }, []);
-  const checkPreview = () => {
-    if (
-      userData.name != "" &&
-      userData.email != "" &&
-      userData.date_of_birth != "Invalid Date"
-    ) {
-      setunEditable(!uneditable);
-    } else {
-      setToast("Please fill Required field");
-    }
-  };
-
-=======
 
   const [image, setImage] = useState();
   const [uneditable, setunEditable] = useState(true);
@@ -267,7 +171,6 @@
   const maxDateObj = new Date();
   maxDateObj.setFullYear(maxDateObj.getFullYear() - maxAge);
   const maxDateStr = maxDateObj.toISOString().split("T")[0];
->>>>>>> ff6d1311
   return (
     <div className="create">
       <div className={"create-head" + content.justify}>
@@ -323,14 +226,11 @@
               <label htmlFor="name">Full Name</label>
               <input
                 id="name"
-<<<<<<< HEAD
-=======
                 style={{
                   border: `.7vw solid ${
                     errorInput.name ? "#d40202" : "transparent"
                   }`,
                 }}
->>>>>>> ff6d1311
                 name="name"
                 value={userData.name}
                 disabled={uneditable}
@@ -363,14 +263,11 @@
               <input
                 id="email"
                 name="email"
-<<<<<<< HEAD
-=======
                 style={{
                   border: `.7vw solid ${
                     errorInput.email ? "#d40202" : "transparent"
                   }`,
                 }}
->>>>>>> ff6d1311
                 value={userData.email}
                 disabled={uneditable}
                 onChange={onChangeHandler}
@@ -389,11 +286,6 @@
               <input
                 id="date_of_birth"
                 name="date_of_birth"
-<<<<<<< HEAD
-                value={userData.date_of_birth}
-                min={minDate}
-                max={maxDate}
-=======
                 style={{
                   border: `.7vw solid ${
                     errorInput.date_of_birth ? "#d40202" : "transparent"
@@ -402,7 +294,6 @@
                 value={userData.date_of_birth}
                 min={maxDateStr}
                 max={minDateStr}
->>>>>>> ff6d1311
                 disabled={uneditable}
                 onChange={onChangeHandler}
                 placeholder=""
@@ -416,14 +307,11 @@
               <input
                 id="country_of_birth"
                 name="country_of_birth"
-<<<<<<< HEAD
-=======
                 style={{
                   border: `.7vw solid ${
                     errorInput.country_of_birth ? "#d40202" : "transparent"
                   }`,
                 }}
->>>>>>> ff6d1311
                 value={userData.country_of_birth}
                 disabled={uneditable}
                 onChange={onChangeHandler}
@@ -436,22 +324,15 @@
               <input
                 id="city_of_birth"
                 name="city_of_birth"
-<<<<<<< HEAD
+                style={{
+                  border: `.7vw solid ${
+                    errorInput.city_of_birth ? "#d40202" : "transparent"
+                  }`,
+                }}
                 value={userData.city_of_birth}
                 disabled={uneditable}
                 onChange={onChangeHandler}
-                placeholder="Country Of Birth"
-=======
-                style={{
-                  border: `.7vw solid ${
-                    errorInput.city_of_birth ? "#d40202" : "transparent"
-                  }`,
-                }}
-                value={userData.city_of_birth}
-                disabled={uneditable}
-                onChange={onChangeHandler}
                 placeholder="City Of Birth"
->>>>>>> ff6d1311
                 type="text"
               />
             </div>
@@ -460,14 +341,11 @@
               <input
                 id="postal_address"
                 name="postal_address"
-<<<<<<< HEAD
-=======
                 style={{
                   border: `.7vw solid ${
                     errorInput.postal_address ? "#d40202" : "transparent"
                   }`,
                 }}
->>>>>>> ff6d1311
                 value={userData.postal_address}
                 disabled={uneditable}
                 onChange={onChangeHandler}
@@ -475,95 +353,6 @@
                 type="text"
               />
             </div>
-<<<<<<< HEAD
-          </div>
-
-          <div
-            className={
-              toast != "" && userData?.email === ""
-                ? "create-body-form-input-in invalid"
-                : "create-body-form-input-in"
-            }
-          >
-            <label htmlFor="email">Email Address</label>
-            <input
-              id="email"
-              name="email"
-              value={userData.email}
-              disabled={uneditable}
-              onChange={onChangeHandler}
-              placeholder="Email Address"
-              type="text"
-            />
-          </div>
-          <div
-            className={
-              toast != "" && userData?.date_of_birth === "Invalid Date"
-                ? "create-body-form-input-in invalid"
-                : "create-body-form-input-in"
-            }
-          >
-            <label htmlFor="date_of_birth">Date Of Birth</label>
-            <input
-              id="date_of_birth"
-              name="date_of_birth"
-              value={userData.date_of_birth}
-              disabled={uneditable}
-              onChange={onChangeHandler}
-              placeholder=""
-              type="date"
-            />
-          </div>
-        </div>
-        <div className="create-body-form-input">
-          <div className="create-body-form-input-in">
-            <label htmlFor="country_of_birth">Country Of Birth</label>
-            <input
-              id="country_of_birth"
-              name="country_of_birth"
-              value={userData.country_of_birth}
-              disabled={uneditable}
-              onChange={onChangeHandler}
-              placeholder="Country Of Birth"
-              type="text"
-            />
-          </div>
-          <div className="create-body-form-input-in">
-            <label htmlFor="city_of_birth">City Of Birth</label>
-            <input
-              id="city_of_birth"
-              name="city_of_birth"
-              value={userData.city_of_birth}
-              disabled={uneditable}
-              onChange={onChangeHandler}
-              placeholder="Country Of Birth"
-              type="text"
-            />
-          </div>
-          <div className="create-body-form-input-in">
-            <label htmlFor="postal_address">Postal Address</label>
-            <input
-              id="postal_address"
-              name="postal_address"
-              value={userData.postal_address}
-              disabled={uneditable}
-              onChange={onChangeHandler}
-              placeholder="Postal Address"
-              type="text"
-            />
-          </div>
-          <div className="create-body-form-input-in">
-            <label htmlFor="country_of_birth">Company</label>
-            <input
-              id="company"
-              name="company"
-              value={userData.company}
-              disabled={uneditable}
-              onChange={onChangeHandler}
-              placeholder="Company"
-              type="text"
-            />
-=======
             <div className="create-body-form-input-in">
               <label htmlFor="country_of_birth">Company</label>
               <input
@@ -581,7 +370,6 @@
                 type="text"
               />
             </div>
->>>>>>> ff6d1311
           </div>
         </div>
 
@@ -597,20 +385,5 @@
         )}
       </form>
     </div>
-<<<<<<< HEAD
-    //     {content.sign && (
-    //       <div className="flex justify-space">
-    //         <div onClick={checkPreview} className="create-body-btn">
-    //           {uneditable ? "CANCEL" : "PREVIEW"}
-    //         </div>
-    //         {uneditable && (
-    //           <input className="create-body-btn" type="submit" value="SIGN" />
-    //         )}
-    //       </div>
-    //     )}
-    //   </form>
-    // </div>
-=======
->>>>>>> ff6d1311
   );
 }